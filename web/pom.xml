<?xml version="1.0" encoding="UTF-8"?>
<project xmlns="http://maven.apache.org/POM/4.0.0" xmlns:xsi="http://www.w3.org/2001/XMLSchema-instance"
         xsi:schemaLocation="http://maven.apache.org/POM/4.0.0 http://maven.apache.org/maven-v4_0_0.xsd">

    <modelVersion>4.0.0</modelVersion>
    <groupId>com.graphhopper</groupId>
    <artifactId>graphhopper-web</artifactId>
    <packaging>jar</packaging>
<<<<<<< HEAD
    <version>0.4.0</version>
=======
    <version>0.5.0</version>
>>>>>>> c7497d11
    <name>GraphHopper Web</name>
    <description>Example on how to use GraphHopper in a web-based application</description>
        
    <parent>
        <groupId>com.graphhopper</groupId>
        <artifactId>graphhopper-parent</artifactId>    	
<<<<<<< HEAD
        <version>0.4.0</version>
=======
        <version>0.5.0</version>
>>>>>>> c7497d11
    </parent>
    <properties>
        <jetty.version>8.1.16.v20140903</jetty.version>
    </properties>
    
    <dependencies>
        <dependency>
            <groupId>com.graphhopper</groupId>
            <artifactId>graphhopper</artifactId>
            <version>${project.parent.version}</version>            
        </dependency>
        
        <dependency>
            <groupId>org.json</groupId>
            <artifactId>json</artifactId>            
            <version>20140107</version>
        </dependency>    
        
        <dependency>
            <groupId>com.google.inject</groupId>
            <artifactId>guice</artifactId>
            <version>4.0</version>
        </dependency>
        
        <!-- necessary to use guice ('@Inject') in servlets -->
        <dependency>
            <groupId>com.google.inject.extensions</groupId>
            <artifactId>guice-servlet</artifactId>
            <version>4.0</version>
        </dependency>
                
        <dependency>
            <groupId>javax.servlet</groupId>
            <artifactId>javax.servlet-api</artifactId>
            <version>3.1.0</version>
            <scope>provided</scope>
        </dependency>
        <dependency>
            <groupId>org.slf4j</groupId>
            <artifactId>slf4j-api</artifactId>
            <version>${slf4j.version}</version>
        </dependency>
        <dependency>
            <groupId>org.slf4j</groupId>
            <artifactId>slf4j-log4j12</artifactId>
            <version>${slf4j.version}</version>
            <scope>runtime</scope>
        </dependency>
        
        <dependency>
            <groupId>log4j</groupId>
            <artifactId>log4j</artifactId>
            <version>${log4j.version}</version>
            <scope>compile</scope>
        </dependency>

        <dependency>
            <groupId>org.eclipse.jetty</groupId>
            <artifactId>jetty-servlets</artifactId>
            <version>${jetty.version}</version>
        </dependency>
        
        <dependency>
            <groupId>org.eclipse.jetty</groupId>
            <artifactId>jetty-server</artifactId>
            <version>${jetty.version}</version>
        </dependency>
        <dependency>
            <groupId>org.eclipse.jetty</groupId>
            <artifactId>jetty-servlet</artifactId>
            <version>${jetty.version}</version>
        </dependency>
        
        <!-- for integration tests of service -->
        <dependency>
            <groupId>org.eclipse.jetty</groupId>
            <artifactId>jetty-webapp</artifactId>
            <version>${jetty.version}</version>
            <scope>test</scope>
        </dependency>
      
    </dependencies>

    <build>
        <plugins>
            <!-- create a jar file too, so others can use it more easily -->
            <plugin>
                <groupId>org.apache.maven.plugins</groupId>
                <artifactId>maven-war-plugin</artifactId>                
                <configuration>
                    <attachClasses>true</attachClasses>
                </configuration>
            </plugin>            
            <plugin>
                <groupId>org.apache.maven.plugins</groupId>
                <artifactId>maven-assembly-plugin</artifactId>
                <configuration>
                    <archive>
                        <manifest>
                            <mainClass>com.graphhopper.http.GHServer</mainClass>
                        </manifest>
                    </archive>
                    <descriptors>
                        <descriptor>src/main/assembly/jar.xml</descriptor>
                        <!-- this is defined to be executed afterwards -->
                        <descriptor>src/main/assembly/zip.xml</descriptor>
                    </descriptors>
                </configuration>
                <executions>
                    <execution>
                        <id>make-assembly</id>
                        <!-- bind to verify and not package to pass integration tests before creating assemblies -->
                        <phase>integration-test</phase> 
                       <goals>
                            <goal>single</goal>
                        </goals>
                    </execution>
                </executions>
            </plugin>
 
        </plugins>
    </build>

</project>

<|MERGE_RESOLUTION|>--- conflicted
+++ resolved
@@ -6,22 +6,14 @@
     <groupId>com.graphhopper</groupId>
     <artifactId>graphhopper-web</artifactId>
     <packaging>jar</packaging>
-<<<<<<< HEAD
-    <version>0.4.0</version>
-=======
     <version>0.5.0</version>
->>>>>>> c7497d11
     <name>GraphHopper Web</name>
     <description>Example on how to use GraphHopper in a web-based application</description>
         
     <parent>
         <groupId>com.graphhopper</groupId>
         <artifactId>graphhopper-parent</artifactId>    	
-<<<<<<< HEAD
-        <version>0.4.0</version>
-=======
         <version>0.5.0</version>
->>>>>>> c7497d11
     </parent>
     <properties>
         <jetty.version>8.1.16.v20140903</jetty.version>
