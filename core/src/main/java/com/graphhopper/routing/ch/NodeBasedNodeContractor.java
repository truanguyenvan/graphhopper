--- conflicted
+++ resolved
@@ -256,10 +256,6 @@
                     }
 
                     // note: flags overwrite weight => call first
-<<<<<<< HEAD
-                    IntsRef intsRef = iter.getFlags();
-=======
->>>>>>> 582aa8c3
                     intsRef.ints[0] = sc.flags;
                     iter.setFlags(intsRef);
                     iter.setWeight(sc.weight);
@@ -277,10 +273,6 @@
             if (!updatedInGraph) {
                 CHEdgeIteratorState edgeState = prepareGraph.shortcut(sc.from, sc.to);
                 // note: flags overwrite weight => call first
-<<<<<<< HEAD
-                IntsRef intsRef = iter.getFlags();
-=======
->>>>>>> 582aa8c3
                 intsRef.ints[0] = sc.flags;
                 edgeState.setFlags(intsRef);
                 edgeState.setWeight(sc.weight);
