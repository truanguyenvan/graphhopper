/*
 *  Licensed to GraphHopper GmbH under one or more contributor
 *  license agreements. See the NOTICE file distributed with this work for 
 *  additional information regarding copyright ownership.
 * 
 *  GraphHopper GmbH licenses this file to you under the Apache License, 
 *  Version 2.0 (the "License"); you may not use this file except in 
 *  compliance with the License. You may obtain a copy of the License at
 * 
 *       http://www.apache.org/licenses/LICENSE-2.0
 * 
 *  Unless required by applicable law or agreed to in writing, software
 *  distributed under the License is distributed on an "AS IS" BASIS,
 *  WITHOUT WARRANTIES OR CONDITIONS OF ANY KIND, either express or implied.
 *  See the License for the specific language governing permissions and
 *  limitations under the License.
 */
package com.graphhopper.routing.ch;

import com.carrotsearch.hppc.IntHashSet;
import com.carrotsearch.hppc.IntSet;
import com.graphhopper.coll.GHTreeMapComposed;
import com.graphhopper.routing.*;
import com.graphhopper.routing.util.*;
import com.graphhopper.routing.weighting.TurnWeighting;
import com.graphhopper.routing.weighting.Weighting;
import com.graphhopper.storage.*;
import com.graphhopper.util.CHEdgeExplorer;
import com.graphhopper.util.CHEdgeIterator;
import com.graphhopper.util.Helper;
import com.graphhopper.util.StopWatch;
import org.slf4j.Logger;
import org.slf4j.LoggerFactory;

import java.util.Random;

<<<<<<< HEAD
import static com.graphhopper.routing.util.TraversalMode.EDGE_BASED_2DIR;
=======
>>>>>>> d6f9dc44
import static com.graphhopper.util.Helper.nf;
import static com.graphhopper.util.Parameters.Algorithms.ASTAR_BI;
import static com.graphhopper.util.Parameters.Algorithms.DIJKSTRA_BI;

/**
 * This class prepares the graph for a bidirectional algorithm supporting contraction hierarchies
 * ie. an algorithm returned by createAlgo.
 * <p>
 * There are several descriptions of contraction hierarchies available. The following is one of the
 * more detailed: http://web.cs.du.edu/~sturtevant/papers/highlevelpathfinding.pdf
 * <p>
 * The only difference is that we use two skipped edges instead of one skipped node for faster
 * unpacking.
 * <p>
 *
 * @author Peter Karich
 */
public class PrepareContractionHierarchies extends AbstractAlgoPreparation implements RoutingAlgorithmFactory {
    protected final Logger logger = LoggerFactory.getLogger(getClass());
    private final Directory dir;
    private final PreparationWeighting prepareWeighting;
    private final Weighting weighting;
    private final TraversalMode traversalMode;
    private final GraphHopperStorage ghStorage;
    protected final CHGraphImpl prepareGraph;
    private final Random rand = new Random(123);
    private final StopWatch allSW = new StopWatch();
    protected NodeContractor nodeContractor;
    private CHEdgeExplorer vehicleAllExplorer;
    private CHEdgeExplorer vehicleAllTmpExplorer;
    private int maxLevel;
    // nodes with highest priority come last
    private GHTreeMapComposed sortedNodes;
    private float oldPriorities[];
    private double meanDegree;
    private int periodicUpdatesPercentage = 20;
    private int lastNodesLazyUpdatePercentage = 10;
    private int neighborUpdatePercentage = 20;
    protected double nodesContractedPercentage = 100;
    protected double logMessagesPercentage = 20;
    private double dijkstraTime;
    private double periodTime;
    private double lazyTime;
    private double neighborTime;
    private int initSize;

    public PrepareContractionHierarchies(Directory dir, GraphHopperStorage ghStorage, CHGraph chGraph,
                                         Weighting weighting, TraversalMode traversalMode) {
        this.dir = dir;
        this.ghStorage = ghStorage;
        this.prepareGraph = (CHGraphImpl) chGraph;
        this.traversalMode = traversalMode;
        this.weighting = weighting;
        prepareWeighting = new PreparationWeighting(weighting);
    }

    /**
     * The higher the values are the longer the preparation takes but the less shortcuts are
     * produced.
     * <p>
     *
     * @param periodicUpdates specifies how often periodic updates will happen. Use something less
     *                        than 10.
     */
    public PrepareContractionHierarchies setPeriodicUpdates(int periodicUpdates) {
        if (periodicUpdates < 0)
            return this;
        if (periodicUpdates > 100)
            throw new IllegalArgumentException("periodicUpdates has to be in [0, 100], to disable it use 0");

        this.periodicUpdatesPercentage = periodicUpdates;
        return this;
    }

    /**
     * @param lazyUpdates specifies when lazy updates will happen, measured relative to all existing
     *                    nodes. 100 means always.
     */
    public PrepareContractionHierarchies setLazyUpdates(int lazyUpdates) {
        if (lazyUpdates < 0)
            return this;

        if (lazyUpdates > 100)
            throw new IllegalArgumentException("lazyUpdates has to be in [0, 100], to disable it use 0");

        this.lastNodesLazyUpdatePercentage = lazyUpdates;
        return this;
    }

    /**
     * @param neighborUpdates specifies how often neighbor updates will happen. 100 means always.
     */
    public PrepareContractionHierarchies setNeighborUpdates(int neighborUpdates) {
        if (neighborUpdates < 0)
            return this;

        if (neighborUpdates > 100)
            throw new IllegalArgumentException("neighborUpdates has to be in [0, 100], to disable it use 0");

        this.neighborUpdatePercentage = neighborUpdates;
        return this;
    }

    /**
     * Specifies how often a log message should be printed. Specify something around 20 (20% of the
     * start nodes).
     */
    public PrepareContractionHierarchies setLogMessages(double logMessages) {
        if (logMessages >= 0)
            this.logMessagesPercentage = logMessages;
        return this;
    }

    /**
     * Define how many nodes (percentage) should be contracted. Less nodes means slower query but
     * faster contraction duration.
     */
    public PrepareContractionHierarchies setContractedNodes(double nodesContracted) {
        if (nodesContracted < 0)
            return this;

        if (nodesContracted > 100)
            throw new IllegalArgumentException("setNodesContracted can be 100% maximum");

        this.nodesContractedPercentage = nodesContracted;
        return this;
    }

    @Override
    public void doSpecificWork() {
        allSW.start();
        initFromGraph();
        runGraphContraction();

        logger.info("took:" + (int) allSW.stop().getSeconds() + "s "
                + ", new shortcuts: " + nf(nodeContractor.getAddedShortcutsCount())
                + ", " + prepareWeighting
                + ", dijkstras:" + nf(nodeContractor.getDijkstraCount())
                + ", " + getTimesAsString()
                + ", meanDegree:" + (long) meanDegree
                + ", initSize:" + nf(initSize)
                + ", periodic:" + periodicUpdatesPercentage
                + ", lazy:" + lastNodesLazyUpdatePercentage
                + ", neighbor:" + neighborUpdatePercentage
                + ", " + Helper.getMemInfo());

        int edgeCount = ghStorage.getAllEdges().length();
        logger.info("graph now - num edges: {}, num nodes: {}, num shortcuts: {}",
                nf(edgeCount), nf(ghStorage.getNodes()), nf(prepareGraph.getAllEdges().length() - edgeCount));
    }

    protected void runGraphContraction() {
        if (!prepareNodes())
            return;
        contractNodes();
    }

    @Override
    public RoutingAlgorithm createAlgo(Graph graph, AlgorithmOptions opts) {
        AbstractBidirAlgo algo = doCreateAlgo(graph, opts);
        algo.setEdgeFilter(new LevelEdgeFilter(prepareGraph));
        algo.setMaxVisitedNodes(opts.getMaxVisitedNodes());
        return algo;
    }

    private AbstractBidirAlgo doCreateAlgo(Graph graph, AlgorithmOptions opts) {
        if (traversalMode.isEdgeBased()) {
            return createAlgoEdgeBased(graph, opts);
        } else {
            return createAlgoNodeBased(graph, opts);
        }
    }

    private AbstractBidirAlgo createAlgoEdgeBased(Graph graph, AlgorithmOptions opts) {
        if (ASTAR_BI.equals(opts.getAlgorithm())) {
            return new AStarBidirectionEdgeCHNoSOD(graph, createTurnWeightingForEdgeBased(graph), EDGE_BASED_2DIR)
                    .setApproximation(RoutingAlgorithmFactorySimple.getApproximation(ASTAR_BI, opts, graph.getNodeAccess()));
        } else if (DIJKSTRA_BI.equals(opts.getAlgorithm())) {
            return new DijkstraBidirectionEdgeCHNoSOD(graph, createTurnWeightingForEdgeBased(graph), EDGE_BASED_2DIR);
        } else {
            throw new IllegalArgumentException("Algorithm " + opts.getAlgorithm() + " not supported for edge-based Contraction Hierarchies. Try with ch.disable=true");
        }
    }

    private AbstractBidirAlgo createAlgoNodeBased(Graph graph, AlgorithmOptions opts) {
        if (ASTAR_BI.equals(opts.getAlgorithm())) {
            return new AStarBidirectionCH(graph, prepareWeighting, traversalMode)
                    .setApproximation(RoutingAlgorithmFactorySimple.getApproximation(ASTAR_BI, opts, graph.getNodeAccess()));
        } else if (DIJKSTRA_BI.equals(opts.getAlgorithm())) {
            if (opts.getHints().getBool("stall_on_demand", true)) {
                return new DijkstraBidirectionCH(graph, prepareWeighting, traversalMode);
            } else {
                return new DijkstraBidirectionCHNoSOD(graph, prepareWeighting, traversalMode);
            }
        } else {
            throw new IllegalArgumentException("Algorithm " + opts.getAlgorithm() + " not supported for node-based Contraction Hierarchies. Try with ch.disable=true");
        }
    }

    public boolean isEdgeBased() {
        return traversalMode.isEdgeBased();
    }

    private void initFromGraph() {
        ghStorage.freeze();
        FlagEncoder prepareFlagEncoder = prepareWeighting.getFlagEncoder();
        final EdgeFilter allFilter = new DefaultEdgeFilter(prepareFlagEncoder, true, true);
<<<<<<< HEAD
        maxLevel = prepareGraph.getNodes() + 1;
=======
        // filter by vehicle and level number
        final EdgeFilter accessWithLevelFilter = new LevelEdgeFilter(prepareGraph) {
            @Override
            public final boolean accept(EdgeIteratorState edgeState) {
                return super.accept(edgeState) && allFilter.accept(edgeState);
            }
        };

        maxLevel = prepareGraph.getNodes();
>>>>>>> d6f9dc44
        vehicleAllExplorer = prepareGraph.createEdgeExplorer(allFilter);
        vehicleAllTmpExplorer = prepareGraph.createEdgeExplorer(allFilter);


        // Use an alternative to PriorityQueue as it has some advantages:
        //   1. Gets automatically smaller if less entries are stored => less total RAM used.
        //      Important because Graph is increasing until the end.
        //   2. is slightly faster
        //   but we need the additional oldPriorities array to keep the old value which is necessary for the update method
        sortedNodes = new GHTreeMapComposed();
        oldPriorities = new float[prepareGraph.getNodes()];
        nodeContractor = createNodeContractor(ghStorage, traversalMode);
        nodeContractor.initFromGraph();
    }

    private boolean prepareNodes() {
        // todo: this is probably not the best way to check if the graph has been prepared already, but we need
        // some kind of check like this, to make the tests in AbstractAlgorithmTester work where the preparation
        // sometimes is started twice on the same graph. without this check the shortcuts remain from the first
        // preparation, but we reset the node levels, which leads to problems.
        if (prepareGraph.getAllEdges().length() > ghStorage.getAllEdges().length()) {
            return false;
        }
        int nodes = prepareGraph.getNodes();
        for (int node = 0; node < nodes; node++) {
            prepareGraph.setLevel(node, maxLevel);
        }

        for (int node = 0; node < nodes; node++) {
            float priority = oldPriorities[node] = calculatePriority(node);
            sortedNodes.insert(node, priority);
        }

        // todo: is sortedNodes ever empty ? not sure what this check is good for ? if the graph was already prepared        
        // it is too late here anyway because we have already reset the node levels (?!)
        return !sortedNodes.isEmpty();
    }

    private void contractNodes() {
        // meanDegree is the number of edges / number of nodes ratio of the graph, not really the average degree, because
        // each edge can exist in both directions
        // todo: initializing meanDegree here instead of in initFromGraph() means that in the first round of calculating
        // node priorities all shortcut searches are cancelled immediately and all possible shortcuts are counted because
        // no witness path can be found. this is not really what we want, but changing it requires re-optimizing the
        // graph contraction parameters, because it affects the node contraction order.
        meanDegree = prepareGraph.getAllEdges().length() / prepareGraph.getNodes();
        initSize = sortedNodes.getSize();
<<<<<<< HEAD
        // todo: why do we start counting levels with 1 ??
        int level = 1;
=======
        int level = 0;
>>>>>>> d6f9dc44
        long counter = 0;
        long logSize = Math.round(Math.max(10, initSize / 100d * logMessagesPercentage));
        if (logMessagesPercentage == 0)
            logSize = Integer.MAX_VALUE;

        // preparation takes longer but queries are slightly faster with preparation
        // => enable it but call not so often
        boolean periodicUpdate = true;
        StopWatch periodSW = new StopWatch();
        int updateCounter = 0;
        long periodicUpdatesCount = Math.round(Math.max(10, sortedNodes.getSize() / 100d * periodicUpdatesPercentage));
        if (periodicUpdatesPercentage == 0)
            periodicUpdate = false;

        // disable lazy updates for last x percentage of nodes as preparation is then a lot slower
        // and query time does not really benefit
        long lastNodesLazyUpdates = Math.round(sortedNodes.getSize() / 100d * lastNodesLazyUpdatePercentage);

        // according to paper "Polynomial-time Construction of Contraction Hierarchies for Multi-criteria Objectives" by Funke and Storandt
        // we don't need to wait for all nodes to be contracted
        long nodesToAvoidContract = Math.round((100 - nodesContractedPercentage) / 100d * sortedNodes.getSize());
        StopWatch lazySW = new StopWatch();

        // Recompute priority of uncontracted neighbors.
        // Without neighbor updates preparation is faster but we need them
        // to slightly improve query time. Also if not applied too often it decreases the shortcut number.
        boolean neighborUpdate = true;
        if (neighborUpdatePercentage == 0)
            neighborUpdate = false;

        StopWatch neighborSW = new StopWatch();
        while (!sortedNodes.isEmpty()) {
            // periodically update priorities of ALL nodes
            if (periodicUpdate && counter > 0 && counter % periodicUpdatesCount == 0) {
                periodSW.start();
                sortedNodes.clear();
                int len = prepareGraph.getNodes();
                for (int node = 0; node < len; node++) {
                    if (prepareGraph.getLevel(node) != maxLevel)
                        continue;

                    float priority = oldPriorities[node] = calculatePriority(node);
                    sortedNodes.insert(node, priority);
                }
                periodSW.stop();
                updateCounter++;
                if (sortedNodes.isEmpty())
                    throw new IllegalStateException("Cannot prepare as no unprepared nodes where found. Called preparation twice?");
            }

            if (counter % logSize == 0) {
                dijkstraTime += nodeContractor.getDijkstraSeconds();
                periodTime += periodSW.getSeconds();
                lazyTime += lazySW.getSeconds();
                neighborTime += neighborSW.getSeconds();

                logStats(counter, updateCounter);

                nodeContractor.resetDijkstraTime();
                periodSW = new StopWatch();
                lazySW = new StopWatch();
                neighborSW = new StopWatch();
            }

            counter++;
            int polledNode = sortedNodes.pollKey();

            if (!sortedNodes.isEmpty() && sortedNodes.getSize() < lastNodesLazyUpdates) {
                lazySW.start();
                float priority = oldPriorities[polledNode] = calculatePriority(polledNode);
                if (priority > sortedNodes.peekValue()) {
                    // current node got more important => insert as new value and contract it later
                    sortedNodes.insert(polledNode, priority);
                    lazySW.stop();
                    continue;
                }
                lazySW.stop();
            }

            // contract node v!
            nodeContractor.setMaxVisitedNodes(getMaxVisitedNodesEstimate());
            long degree = nodeContractor.contractNode(polledNode);
            // put weight factor on meanDegree instead of taking the average => meanDegree is more stable
            meanDegree = (meanDegree * 2 + degree) / 3;
            prepareGraph.setLevel(polledNode, level);
            level++;

            if (sortedNodes.getSize() < nodesToAvoidContract)
                // skipped nodes are already set to maxLevel
                break;

            // there might be multiple edges going to the same neighbor nodes -> only calculate priority once per node
            IntSet updatedNeighors = new IntHashSet(10);
            CHEdgeIterator iter = vehicleAllExplorer.setBaseNode(polledNode);
            while (iter.next()) {

                if (Thread.currentThread().isInterrupted()) {
                    throw new RuntimeException("Thread was interrupted");
                }

                int nn = iter.getAdjNode();
                if (prepareGraph.getLevel(nn) != maxLevel)
                    continue;

                if (neighborUpdate && !updatedNeighors.contains(nn) && rand.nextInt(100) < neighborUpdatePercentage) {
                    neighborSW.start();
                    float oldPrio = oldPriorities[nn];
                    float priority = oldPriorities[nn] = calculatePriority(nn);
                    if (Float.compare(oldPrio, priority) != 0) {
                        sortedNodes.update(nn, oldPrio, priority);
                        updatedNeighors.add(nn);
                    }

                    neighborSW.stop();
                }

                // todo: does this work for edge-based case ? loop-helper shortcuts are probably not removed,
                // but does it really matter ?
                prepareGraph.disconnect(vehicleAllTmpExplorer, iter);
            }
        }

        dijkstraTime += nodeContractor.getDijkstraSeconds();
        periodTime += periodSW.getSeconds();
        lazyTime += lazySW.getSeconds();
        neighborTime += neighborSW.getSeconds();
        logStats(counter, updateCounter);

        // Preparation works only once so we can release temporary data.
        // The preparation object itself has to be intact to create the algorithm.
        close();
    }

    private void close() {
        nodeContractor.close();
        sortedNodes = null;
        oldPriorities = null;
    }

    public long getDijkstraCount() {
        return nodeContractor.getDijkstraCount();
    }

    public int getShortcuts() {
        return nodeContractor.getAddedShortcutsCount();
    }

    public double getLazyTime() {
        return lazyTime;
    }

    public double getPeriodTime() {
        return periodTime;
    }

    public double getDijkstraTime() {
        return dijkstraTime;
    }

    public double getNeighborTime() {
        return neighborTime;
    }

    public Weighting getWeighting() {
        return prepareGraph.getWeighting();
    }

    private String getTimesAsString() {
<<<<<<< HEAD
        return String.format(
=======
        return String.format(Locale.ROOT,
>>>>>>> d6f9dc44
                "t(dijk): %6.2f, t(period): %6.2f, t(lazy): %6.2f, t(neighbor): %6.2f",
                dijkstraTime, periodTime, lazyTime, neighborTime);
    }

    private float calculatePriority(int node) {
        nodeContractor.setMaxVisitedNodes(getMaxVisitedNodesEstimate());
        return nodeContractor.calculatePriority(node);
    }

    private int getMaxVisitedNodesEstimate() {
        // todo: we return 0 here if meanDegree is < 1, which is not really what we want, but changing this changes
        // the node contraction order and requires re-optimizing the parameters of the graph contraction
        return (int) meanDegree * 100;
    }

    @Override
    public String toString() {
        return traversalMode.isEdgeBased() ? "prepare|dijkstrabi|edge|ch" : "prepare|dijkstrabi|ch";
    }

    private NodeContractor createNodeContractor(Graph graph, TraversalMode traversalMode) {
        if (traversalMode.isEdgeBased()) {
            TurnWeighting chTurnWeighting = createTurnWeightingForEdgeBased(graph);
            // todo: shall we support TraversalMode.EDGE_BASED_2DIR_UTURN ?
            return new EdgeBasedNodeContractor(dir, ghStorage, prepareGraph, chTurnWeighting, EDGE_BASED_2DIR);
        } else {
            return new NodeBasedNodeContractor(dir, ghStorage, prepareGraph, weighting);
        }
    }

    private TurnWeighting createTurnWeightingForEdgeBased(Graph graph) {
        // important: do not simply take the extension from ghStorage, because we need the wrapped extension from
        // query graph!
        GraphExtension extension = graph.getExtension();
        if (!(extension instanceof TurnCostExtension)) {
            // todo: can we allow edge-based CH without turn costs ? does this make any sense (not really (?))
            throw new IllegalArgumentException("For edge-based CH you need a turn cost extension");
        }
        TurnCostExtension turnCostExtension = (TurnCostExtension) extension;
        return new TurnWeighting(new PreparationWeighting(weighting), turnCostExtension);
    }

    private void logStats(long counter, int updateCounter) {
        logger.info(String.format("%10s, updates: %2d, nodes: %10s, shortcuts: %10s, dijkstras: %10s, %s, meanDegree: %2d, %s, %s",
                nf(counter), updateCounter, nf(sortedNodes.getSize()),
                nf(nodeContractor.getAddedShortcutsCount()), nf(nodeContractor.getDijkstraCount()),
                getTimesAsString(), (long) meanDegree, nodeContractor.getPrepareAlgoMemoryUsage(),
                Helper.getMemInfo()));
    }

    private void logStats(long counter, int updateCounter) {
        logger.info(String.format(Locale.ROOT,
                "%10s, updates: %2d, nodes: %10s, shortcuts: %10s, dijkstras: %10s, %s, meanDegree: %2d, %s, %s",
                nf(counter), updateCounter, nf(sortedNodes.getSize()),
                nf(nodeContractor.getAddedShortcutsCount()), nf(nodeContractor.getDijkstraCount()),
                getTimesAsString(), (long) meanDegree, nodeContractor.getPrepareAlgoMemoryUsage(),
                Helper.getMemInfo()));
    }
}<|MERGE_RESOLUTION|>--- conflicted
+++ resolved
@@ -34,10 +34,8 @@
 
 import java.util.Random;
 
-<<<<<<< HEAD
+import static com.graphhopper.util.Helper.nf;
 import static com.graphhopper.routing.util.TraversalMode.EDGE_BASED_2DIR;
-=======
->>>>>>> d6f9dc44
 import static com.graphhopper.util.Helper.nf;
 import static com.graphhopper.util.Parameters.Algorithms.ASTAR_BI;
 import static com.graphhopper.util.Parameters.Algorithms.DIJKSTRA_BI;
@@ -245,19 +243,7 @@
         ghStorage.freeze();
         FlagEncoder prepareFlagEncoder = prepareWeighting.getFlagEncoder();
         final EdgeFilter allFilter = new DefaultEdgeFilter(prepareFlagEncoder, true, true);
-<<<<<<< HEAD
-        maxLevel = prepareGraph.getNodes() + 1;
-=======
-        // filter by vehicle and level number
-        final EdgeFilter accessWithLevelFilter = new LevelEdgeFilter(prepareGraph) {
-            @Override
-            public final boolean accept(EdgeIteratorState edgeState) {
-                return super.accept(edgeState) && allFilter.accept(edgeState);
-            }
-        };
-
         maxLevel = prepareGraph.getNodes();
->>>>>>> d6f9dc44
         vehicleAllExplorer = prepareGraph.createEdgeExplorer(allFilter);
         vehicleAllTmpExplorer = prepareGraph.createEdgeExplorer(allFilter);
 
@@ -305,12 +291,7 @@
         // graph contraction parameters, because it affects the node contraction order.
         meanDegree = prepareGraph.getAllEdges().length() / prepareGraph.getNodes();
         initSize = sortedNodes.getSize();
-<<<<<<< HEAD
-        // todo: why do we start counting levels with 1 ??
-        int level = 1;
-=======
         int level = 0;
->>>>>>> d6f9dc44
         long counter = 0;
         long logSize = Math.round(Math.max(10, initSize / 100d * logMessagesPercentage));
         if (logMessagesPercentage == 0)
@@ -479,11 +460,7 @@
     }
 
     private String getTimesAsString() {
-<<<<<<< HEAD
-        return String.format(
-=======
         return String.format(Locale.ROOT,
->>>>>>> d6f9dc44
                 "t(dijk): %6.2f, t(period): %6.2f, t(lazy): %6.2f, t(neighbor): %6.2f",
                 dijkstraTime, periodTime, lazyTime, neighborTime);
     }
