--- conflicted
+++ resolved
@@ -195,17 +195,10 @@
         initFromGraph();        
         if (!prepareEdges())
             return this;
-<<<<<<< HEAD
-
-        if (!prepareNodes())
-            return this;
-
-=======
                 
         if (!prepareNodes())
             return this;
         
->>>>>>> e85e255b
         contractNodes();
         return this;
     }
@@ -247,11 +240,7 @@
 
         if (sortedNodes.isEmpty())
             return false;
-<<<<<<< HEAD
-
-=======
-        
->>>>>>> e85e255b
+
         return true;
     }
 
@@ -833,13 +822,13 @@
             }
 
             @Override
-            public double getWeight( EdgeIterator edge )
+            public double getWeight( EdgeBase edge )
             {
                 return edge.getDistance();
             }
 
             @Override
-            public double revertWeight( EdgeIterator iter, double weight )
+            public double revertWeight( EdgeBase iter, double weight )
             {
                 return prepareWeightCalc.revertWeight(iter, weight);
             }
