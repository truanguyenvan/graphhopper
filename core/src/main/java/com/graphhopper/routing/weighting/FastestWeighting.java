--- conflicted
+++ resolved
@@ -59,20 +59,6 @@
     public FastestWeighting(BooleanEncodedValue accessEnc, DecimalEncodedValue speedEnc, EnumEncodedValue<RoadAccess> roadAccessEnc, PMap map, TurnCostProvider turnCostProvider) {
         super(accessEnc, speedEnc, turnCostProvider);
         headingPenalty = map.getDouble(Routing.HEADING_PENALTY, Routing.DEFAULT_HEADING_PENALTY);
-<<<<<<< HEAD
-        maxSpeed = encoder.getMaxSpeed() / SPEED_CONV;
-
-        if (!encoder.hasEncodedValue(RoadAccess.KEY))
-            throw new IllegalArgumentException("road_access is not available but expected for FastestWeighting");
-
-        // ensure that we do not need to change getMinWeight, i.e. road_access_factor >= 1
-        double defaultDestinationFactor = encoder.isMotorVehicle() ? 10 : 1;
-        destinationPenalty = checkBounds("road_access_destination_factor", map.getDouble("road_access_destination_factor", defaultDestinationFactor), 1, 10);
-        double defaultPrivateFactor = encoder.isMotorVehicle() ? 10 : 1.2;
-        privatePenalty = checkBounds("road_access_private_factor", map.getDouble("road_access_private_factor", defaultPrivateFactor), 1, 10);
-        roadAccessEnc = destinationPenalty > 1 || privatePenalty > 1 ? encoder.getEnumEncodedValue(RoadAccess.KEY, RoadAccess.class) : null;
-=======
-        headingPenaltyMillis = Math.round(headingPenalty * 1000);
         maxSpeed = speedEnc.getMaxOrMaxStorableDecimal() / SPEED_CONV;
 
         destinationPenalty = map.getDouble(DESTINATION_FACTOR, 1);
@@ -86,7 +72,6 @@
             this.roadAccessEnc = roadAccessEnc;
         } else
             this.roadAccessEnc = null;
->>>>>>> 33403d6c
     }
 
     @Override
