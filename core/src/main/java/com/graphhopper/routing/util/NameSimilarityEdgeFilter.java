--- conflicted
+++ resolved
@@ -29,14 +29,14 @@
  * The typical use-case is to match not the nearest edge in
  * {@link com.graphhopper.storage.index.LocationIndex#findClosest(double, double, EdgeFilter)}
  * but the match the edge which name is closest to the pointHint
- *
+ * <p>
  * Names that are similar to each other are (n1 name1, n2 name2):
  * <ul>
- *     <li>n1 == n2</li>
- *     <li>n1 is significant substring of n2, e.g: n1="Main Road", n2="Main Road, New York"</li>
- *     <li>n1 and n2 contain a reasonable longest common substring, e.g.: n1="Cape Point / Cape of Good Hope", n2="Cape Point Rd, Cape Peninsula, Cape Town, 8001, Afrique du Sud"</li>
+ * <li>n1 == n2</li>
+ * <li>n1 is significant substring of n2, e.g: n1="Main Road", n2="Main Road, New York"</li>
+ * <li>n1 and n2 contain a reasonable longest common substring, e.g.: n1="Cape Point / Cape of Good Hope", n2="Cape Point Rd, Cape Peninsula, Cape Town, 8001, Afrique du Sud"</li>
  * </ul>
- *
+ * <p>
  * We aim for allowing slight typos/differences of the substrings, without having too much false positives.
  *
  * @author Robin Boldt
@@ -60,10 +60,6 @@
      * TODO: Remove common street names like: street, road, avenue?
      */
     private String prepareName(String name) {
-<<<<<<< HEAD
-        if (name == null) {
-            name = "";
-=======
         // TODO make this better, also split at ',' and others?
         // TODO This limits the approach to certain 'western' languages
         // \s = A whitespace character: [ \t\n\x0B\f\r]
@@ -73,10 +69,9 @@
         for (int i = 0; i < arr.length; i++) {
             tmp = NON_WORD_CHAR.matcher(arr[i].toLowerCase()).replaceAll("");
             // Ignore matching short frases like, de, rue, st, etc.
-            if(!tmp.isEmpty() && tmp.length() > 3){
+            if (!tmp.isEmpty() && tmp.length() > 3) {
                 list.add(tmp);
             }
->>>>>>> 768c036e
         }
         return listToString(list);
     }
@@ -94,36 +89,16 @@
             return false;
         }
 
-<<<<<<< HEAD
-        // Don't check if PointHint is empty anyway
-        if (soughtName.isEmpty()) {
-=======
         if (pointHint.isEmpty()) {
->>>>>>> 768c036e
             return true;
         }
 
         String name = iter.getName();
-<<<<<<< HEAD
-
-=======
->>>>>>> 768c036e
         if (name == null || name.isEmpty()) {
             return false;
         }
 
         name = removeRelation(name);
-<<<<<<< HEAD
-        name = prepareName(name);
-
-        switch (STRING_MATCHING_ALGO) {
-            case LEVENSHTEIN:
-                return isLevenshteinSimilar(name);
-            case EXACT:
-            default:
-                return name.equals(soughtName);
-        }
-=======
         String edgeName = prepareName(name);
 
         return isJaroWinklerSimilar(pointHint, edgeName);
@@ -134,22 +109,14 @@
         // System.out.println(str1 + " vs. edge:" + str2 + ", " + jwSimilarity);
         return jwSimilarity > JARO_WINKLER_ACCEPT_FACTOR;
     }
->>>>>>> 768c036e
 
-    private final String listToString(List<String> list){
+    private final String listToString(List<String> list) {
         StringBuilder b = new StringBuilder();
-        for (int i = 0; i<list.size(); i++) {
+        for (int i = 0; i < list.size(); i++) {
             b.append(list.get(i));
         }
         return b.toString();
     }
-
-<<<<<<< HEAD
-    private boolean isLevenshteinSimilar(String name) {
-        int perfectDistance = (int) (Math.abs(soughtName.length() - name.length()) + Math.ceil(soughtName.length() * LEVENSHTEIN_ACCEPT_FACTOR));
-        int levDistance = StringUtils.getLevenshteinDistance(soughtName, name);
-        return levDistance <= perfectDistance;
-=======
 
     private boolean isLevenshteinSimilar(String hint, String name) {
         // too big length difference
@@ -162,7 +129,5 @@
         int levDistance = StringUtils.getLevenshteinDistance(hint, name);
         // System.out.println(hint + " vs. edge:" + name + ", " + levDistance + " <= " + factor);
         return levDistance <= factor;
->>>>>>> 768c036e
     }
-
 }