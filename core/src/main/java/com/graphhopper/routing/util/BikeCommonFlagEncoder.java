/*
 *  Licensed to GraphHopper GmbH under one or more contributor
 *  license agreements. See the NOTICE file distributed with this work for
 *  additional information regarding copyright ownership.
 *
 *  GraphHopper GmbH licenses this file to you under the Apache License,
 *  Version 2.0 (the "License"); you may not use this file except in
 *  compliance with the License. You may obtain a copy of the License at
 *
 *       http://www.apache.org/licenses/LICENSE-2.0
 *
 *  Unless required by applicable law or agreed to in writing, software
 *  distributed under the License is distributed on an "AS IS" BASIS,
 *  WITHOUT WARRANTIES OR CONDITIONS OF ANY KIND, either express or implied.
 *  See the License for the specific language governing permissions and
 *  limitations under the License.
 */
package com.graphhopper.routing.util;

import com.graphhopper.reader.ReaderWay;
import com.graphhopper.routing.profiles.*;
import com.graphhopper.routing.util.spatialrules.TransportationMode;
import com.graphhopper.routing.weighting.PriorityWeighting;
import com.graphhopper.storage.IntsRef;
import com.graphhopper.util.Helper;

import java.util.*;

import static com.graphhopper.routing.profiles.RouteNetwork.*;
import static com.graphhopper.routing.util.EncodingManager.getKey;
import static com.graphhopper.routing.util.PriorityCode.*;

/**
 * Defines bit layout of bicycles (not motorcycles) for speed, access and relations (network).
 *
 * @author Peter Karich
 * @author Nop
 * @author ratrun
 */
abstract public class BikeCommonFlagEncoder extends AbstractFlagEncoder {

    protected static final int PUSHING_SECTION_SPEED = 4;
    // Pushing section highways are parts where you need to get off your bike and push it (German: Schiebestrecke)
    protected final HashSet<String> pushingSectionsHighways = new HashSet<>();
    protected final HashSet<String> oppositeLanes = new HashSet<>();
    protected final Set<String> preferHighwayTags = new HashSet<>();
    protected final Set<String> avoidHighwayTags = new HashSet<>();
    protected final Set<String> unpavedSurfaceTags = new HashSet<>();
    private final Map<String, Integer> trackTypeSpeeds = new HashMap<>();
    private final Map<String, Integer> surfaceSpeeds = new HashMap<>();
    private final Map<String, Integer> highwaySpeeds = new HashMap<>();
    protected boolean speedTwoDirections;
    DecimalEncodedValue priorityEnc;
    // Car speed limit which switches the preference from UNCHANGED to AVOID_IF_POSSIBLE
    private int avoidSpeedLimit;
    EnumEncodedValue<RouteNetwork> bikeRouteEnc;
    Map<RouteNetwork, Integer> routeMap = new HashMap<>();

    // This is the specific bicycle class
    private String classBicycleKey;

<<<<<<< HEAD
    protected BikeCommonFlagEncoder( int speedBits, double speedFactor, int maxTurnCosts) {
=======
    protected BikeCommonFlagEncoder(int speedBits, double speedFactor, int maxTurnCosts, boolean blockPrivate) {
>>>>>>> a32d9c37
        super(speedBits, speedFactor, maxTurnCosts);
        // strict set, usually vehicle and agricultural/forestry are ignored by cyclists
        restrictions.addAll(Arrays.asList("bicycle", "vehicle", "access"));

        restrictedValues.add("no");
        restrictedValues.add("restricted");
        restrictedValues.add("military");
        restrictedValues.add("emergency");

        if (blockPrivate)
            restrictedValues.add("private");
        else
            intendedValues.add("private");

        intendedValues.add("yes");
        intendedValues.add("designated");
        intendedValues.add("official");
        intendedValues.add("permissive");

        oppositeLanes.add("opposite");
        oppositeLanes.add("opposite_lane");
        oppositeLanes.add("opposite_track");

        setBlockByDefault(false);
        potentialBarriers.add("gate");
        // potentialBarriers.add("lift_gate");
        potentialBarriers.add("swing_gate");
        potentialBarriers.add("cattle_grid");

        absoluteBarriers.add("fence");
        absoluteBarriers.add("stile");
        absoluteBarriers.add("turnstile");

        unpavedSurfaceTags.add("unpaved");
        unpavedSurfaceTags.add("gravel");
        unpavedSurfaceTags.add("ground");
        unpavedSurfaceTags.add("dirt");
        unpavedSurfaceTags.add("grass");
        unpavedSurfaceTags.add("compacted");
        unpavedSurfaceTags.add("earth");
        unpavedSurfaceTags.add("fine_gravel");
        unpavedSurfaceTags.add("grass_paver");
        unpavedSurfaceTags.add("ice");
        unpavedSurfaceTags.add("mud");
        unpavedSurfaceTags.add("salt");
        unpavedSurfaceTags.add("sand");
        unpavedSurfaceTags.add("wood");

        maxPossibleSpeed = 30;

        setTrackTypeSpeed("grade1", 18); // paved
        setTrackTypeSpeed("grade2", 12); // now unpaved ...
        setTrackTypeSpeed("grade3", 8);
        setTrackTypeSpeed("grade4", 6);
        setTrackTypeSpeed("grade5", 4); // like sand/grass     

        setSurfaceSpeed("paved", 18);
        setSurfaceSpeed("asphalt", 18);
        setSurfaceSpeed("cobblestone", 8);
        setSurfaceSpeed("cobblestone:flattened", 10);
        setSurfaceSpeed("sett", 10);
        setSurfaceSpeed("concrete", 18);
        setSurfaceSpeed("concrete:lanes", 16);
        setSurfaceSpeed("concrete:plates", 16);
        setSurfaceSpeed("paving_stones", 12);
        setSurfaceSpeed("paving_stones:30", 12);
        setSurfaceSpeed("unpaved", 14);
        setSurfaceSpeed("compacted", 16);
        setSurfaceSpeed("dirt", 10);
        setSurfaceSpeed("earth", 12);
        setSurfaceSpeed("fine_gravel", 18);
        setSurfaceSpeed("grass", 8);
        setSurfaceSpeed("grass_paver", 8);
        setSurfaceSpeed("gravel", 12);
        setSurfaceSpeed("ground", 12);
        setSurfaceSpeed("ice", PUSHING_SECTION_SPEED / 2);
        setSurfaceSpeed("metal", 10);
        setSurfaceSpeed("mud", 10);
        setSurfaceSpeed("pebblestone", 16);
        setSurfaceSpeed("salt", 6);
        setSurfaceSpeed("sand", 6);
        setSurfaceSpeed("wood", 6);

        setHighwaySpeed("living_street", 6);
        setHighwaySpeed("steps", PUSHING_SECTION_SPEED / 2);
        avoidHighwayTags.add("steps");

        final int CYCLEWAY_SPEED = 18;  // Make sure cycleway and path use same speed value, see #634
        setHighwaySpeed("cycleway", CYCLEWAY_SPEED);
        setHighwaySpeed("path", 10);
        setHighwaySpeed("footway", 6);
        setHighwaySpeed("platform", 6);
        setHighwaySpeed("pedestrian", 6);
        setHighwaySpeed("track", 12);
        setHighwaySpeed("service", 14);
        setHighwaySpeed("residential", 18);
        // no other highway applies:
        setHighwaySpeed("unclassified", 16);
        // unknown road:
        setHighwaySpeed("road", 12);

        setHighwaySpeed("trunk", 18);
        setHighwaySpeed("trunk_link", 18);
        setHighwaySpeed("primary", 18);
        setHighwaySpeed("primary_link", 18);
        setHighwaySpeed("secondary", 18);
        setHighwaySpeed("secondary_link", 18);
        setHighwaySpeed("tertiary", 18);
        setHighwaySpeed("tertiary_link", 18);

        // special case see tests and #191
        setHighwaySpeed("motorway", 18);
        setHighwaySpeed("motorway_link", 18);
        avoidHighwayTags.add("motorway");
        avoidHighwayTags.add("motorway_link");

        routeMap.put(INTERNATIONAL, BEST.getValue());
        routeMap.put(NATIONAL, BEST.getValue());
        routeMap.put(REGIONAL, VERY_NICE.getValue());
        routeMap.put(LOCAL, PREFER.getValue());

        speedDefault = highwaySpeeds.get("cycleway");
        setAvoidSpeedLimit(71);
    }

    @Override
    public TransportationMode getTransportationMode() {
        return TransportationMode.BICYCLE;
    }

    @Override
    public int getVersion() {
        return 3;
    }

    @Override
    public void createEncodedValues(List<EncodedValue> registerNewEncodedValue, String prefix, int index) {
        // first two bits are reserved for route handling in superclass
        super.createEncodedValues(registerNewEncodedValue, prefix, index);
        registerNewEncodedValue.add(avgSpeedEnc = new UnsignedDecimalEncodedValue(getKey(prefix, "average_speed"), speedBits, speedFactor, speedTwoDirections));
        registerNewEncodedValue.add(priorityEnc = new UnsignedDecimalEncodedValue(getKey(prefix, "priority"), 3, PriorityCode.getFactor(1), false));

        bikeRouteEnc = getEnumEncodedValue(RouteNetwork.key("bike"), RouteNetwork.class);
    }

    @Override
    public EncodingManager.Access getAccess(ReaderWay way) {
        String highwayValue = way.getTag("highway");
        if (highwayValue == null) {
            EncodingManager.Access accept = EncodingManager.Access.CAN_SKIP;

            if (way.hasTag("route", ferries)) {
                // if bike is NOT explicitly tagged allow bike but only if foot is not specified
                String bikeTag = way.getTag("bicycle");
                if (bikeTag == null && !way.hasTag("foot") || intendedValues.contains(bikeTag))
                    accept = EncodingManager.Access.FERRY;
            }

            // special case not for all acceptedRailways, only platform
            if (way.hasTag("railway", "platform"))
                accept = EncodingManager.Access.WAY;

            if (way.hasTag("man_made", "pier"))
                accept = EncodingManager.Access.WAY;

            if (!accept.canSkip()) {
                if (way.hasTag(restrictions, restrictedValues) && !getConditionalTagInspector().isRestrictedWayConditionallyPermitted(way))
                    return EncodingManager.Access.CAN_SKIP;
                return accept;
            }

            return EncodingManager.Access.CAN_SKIP;
        }

        if (!highwaySpeeds.containsKey(highwayValue))
            return EncodingManager.Access.CAN_SKIP;

        String sacScale = way.getTag("sac_scale");
        if (sacScale != null) {
            if ((way.hasTag("highway", "cycleway"))
                    && (way.hasTag("sac_scale", "hiking")))
                return EncodingManager.Access.WAY;
            if (!isSacScaleAllowed(sacScale))
                return EncodingManager.Access.CAN_SKIP;
        }

        // use the way if it is tagged for bikes
        if (way.hasTag("bicycle", intendedValues) ||
                way.hasTag("bicycle", "dismount") ||
                way.hasTag("highway", "cycleway"))
            return EncodingManager.Access.WAY;

        // accept only if explicitly tagged for bike usage
        if ("motorway".equals(highwayValue) || "motorway_link".equals(highwayValue))
            return EncodingManager.Access.CAN_SKIP;

        if (way.hasTag("motorroad", "yes"))
            return EncodingManager.Access.CAN_SKIP;

        // do not use fords with normal bikes, flagged fords are in included above
        if (isBlockFords() && (way.hasTag("highway", "ford") || way.hasTag("ford")))
            return EncodingManager.Access.CAN_SKIP;

        // check access restrictions
        if (way.hasTag(restrictions, restrictedValues) && !getConditionalTagInspector().isRestrictedWayConditionallyPermitted(way))
            return EncodingManager.Access.CAN_SKIP;

        if (getConditionalTagInspector().isPermittedWayConditionallyRestricted(way))
            return EncodingManager.Access.CAN_SKIP;
        else
            return EncodingManager.Access.WAY;
    }

    boolean isSacScaleAllowed(String sacScale) {
        // other scales are nearly impossible by an ordinary bike, see http://wiki.openstreetmap.org/wiki/Key:sac_scale
        return "hiking".equals(sacScale);
    }

    /**
     * Apply maxspeed: In contrast to the implementation of the AbstractFlagEncoder, we assume that
     * we can reach the maxspeed for bicycles in case that the road type speed is higher and not
     * just only 90%.
     *
     * @param way   needed to retrieve tags
     * @param speed speed guessed e.g. from the road type or other tags
     * @return The assumed average speed.
     */
    @Override
    protected double applyMaxSpeed(ReaderWay way, double speed) {
        double maxSpeed = getMaxSpeed(way);
        if (maxSpeed >= 0) {
            // We strictly obey speed limits, see #600
            if (speed > maxSpeed)
                return maxSpeed;
        }
        if (speed > maxPossibleSpeed)
            return maxPossibleSpeed;
        return speed;
    }

    @Override
    public IntsRef handleWayTags(IntsRef edgeFlags, ReaderWay way, EncodingManager.Access access) {
        if (access.canSkip())
            return edgeFlags;

        Integer priorityFromRelation = routeMap.get(bikeRouteEnc.getEnum(false, edgeFlags));
        double wayTypeSpeed = getSpeed(way);
        if (!access.isFerry()) {
            wayTypeSpeed = applyMaxSpeed(way, wayTypeSpeed);
            handleSpeed(edgeFlags, way, wayTypeSpeed);
        } else {
            double ferrySpeed = getFerrySpeed(way);
            handleSpeed(edgeFlags, way, ferrySpeed);
            accessEnc.setBool(false, edgeFlags, true);
            accessEnc.setBool(true, edgeFlags, true);
            priorityFromRelation = AVOID_IF_POSSIBLE.getValue();
        }

        priorityEnc.setDecimal(false, edgeFlags, PriorityCode.getFactor(handlePriority(way, wayTypeSpeed, priorityFromRelation)));
        return edgeFlags;
    }

    int getSpeed(ReaderWay way) {
        int speed = PUSHING_SECTION_SPEED;
        String highwayTag = way.getTag("highway");
        Integer highwaySpeed = highwaySpeeds.get(highwayTag);

        // Under certain conditions we need to increase the speed of pushing sections to the speed of a "highway=cycleway"
        if (way.hasTag("highway", pushingSectionsHighways)
                && ((way.hasTag("foot", "yes") && way.hasTag("segregated", "yes"))
                || (way.hasTag("bicycle", intendedValues))))
            highwaySpeed = getHighwaySpeed("cycleway");

        String s = way.getTag("surface");
        Integer surfaceSpeed = 0;
        if (!Helper.isEmpty(s)) {
            surfaceSpeed = surfaceSpeeds.get(s);
            if (surfaceSpeed != null) {
                speed = surfaceSpeed;
                // boost handling for good surfaces but avoid boosting if pushing section
                if (highwaySpeed != null && surfaceSpeed > highwaySpeed) {
                    if (pushingSectionsHighways.contains(highwayTag))
                        speed = highwaySpeed;
                    else
                        speed = surfaceSpeed;
                }
            }
        } else {
            String tt = way.getTag("tracktype");
            if (!Helper.isEmpty(tt)) {
                Integer tInt = trackTypeSpeeds.get(tt);
                if (tInt != null)
                    speed = tInt;
            } else if (highwaySpeed != null) {
                if (!way.hasTag("service"))
                    speed = highwaySpeed;
                else
                    speed = highwaySpeeds.get("living_street");
            }
        }

        // Until now we assumed that the way is no pushing section
        // Now we check that, but only in case that our speed computed so far is bigger compared to the PUSHING_SECTION_SPEED
        if (speed > PUSHING_SECTION_SPEED
                && (way.hasTag("highway", pushingSectionsHighways) || way.hasTag("bicycle", "dismount"))) {
            if (!way.hasTag("bicycle", intendedValues)) {
                // Here we set the speed for pushing sections and set speed for steps as even lower:
                speed = way.hasTag("highway", "steps") ? PUSHING_SECTION_SPEED / 2 : PUSHING_SECTION_SPEED;
            } else if (way.hasTag("bicycle", "designated") || way.hasTag("bicycle", "official") ||
                    way.hasTag("segregated", "yes") || way.hasTag("bicycle", "yes")) {
                // Here we handle the cases where the OSM tagging results in something similar to "highway=cycleway"
                if (way.hasTag("segregated", "yes"))
                    speed = highwaySpeeds.get("cycleway");
                else
                    speed = way.hasTag("bicycle", "yes") ? 10 : highwaySpeeds.get("cycleway");

                // overwrite our speed again in case we have a valid surface speed and if it is smaller as computed so far
                if ((surfaceSpeed > 0) && (surfaceSpeed < speed))
                    speed = surfaceSpeed;
            }
        }
        return speed;
    }

    /**
     * In this method we prefer cycleways or roads with designated bike access and avoid big roads
     * or roads with trams or pedestrian.
     *
     * @return new priority based on priorityFromRelation and on the tags in ReaderWay.
     */
    int handlePriority(ReaderWay way, double wayTypeSpeed, Integer priorityFromRelation) {
        TreeMap<Double, Integer> weightToPrioMap = new TreeMap<>();
        if (priorityFromRelation == null)
            weightToPrioMap.put(0d, UNCHANGED.getValue());
        else
            weightToPrioMap.put(110d, priorityFromRelation);

        collect(way, wayTypeSpeed, weightToPrioMap);

        // pick priority with biggest order value
        return weightToPrioMap.lastEntry().getValue();
    }

    // Conversion of class value to priority. See http://wiki.openstreetmap.org/wiki/Class:bicycle
    private PriorityCode convertClassValueToPriority(String tagvalue) {
        int classvalue;
        try {
            classvalue = Integer.parseInt(tagvalue);
        } catch (NumberFormatException e) {
            return UNCHANGED;
        }

        switch (classvalue) {
            case 3:
                return BEST;
            case 2:
                return VERY_NICE;
            case 1:
                return PREFER;
            case 0:
                return UNCHANGED;
            case -1:
                return AVOID_IF_POSSIBLE;
            case -2:
                return REACH_DEST;
            case -3:
                return AVOID_AT_ALL_COSTS;
            default:
                return UNCHANGED;
        }
    }

    /**
     * @param weightToPrioMap associate a weight with every priority. This sorted map allows
     *                        subclasses to 'insert' more important priorities as well as overwrite determined priorities.
     */
    void collect(ReaderWay way, double wayTypeSpeed, TreeMap<Double, Integer> weightToPrioMap) {
        String service = way.getTag("service");
        String highway = way.getTag("highway");
        if (way.hasTag("bicycle", "designated") || way.hasTag("bicycle", "official")) {
            if ("path".equals(highway))
                weightToPrioMap.put(100d, VERY_NICE.getValue());
            else
                weightToPrioMap.put(100d, PREFER.getValue());
        }

        if ("cycleway".equals(highway)) {
            if (way.hasTag("foot", intendedValues) && !way.hasTag("segregated", "yes"))
                weightToPrioMap.put(100d, PREFER.getValue());
            else
                weightToPrioMap.put(100d, VERY_NICE.getValue());
        }

        double maxSpeed = getMaxSpeed(way);
        if (preferHighwayTags.contains(highway) || maxSpeed > 0 && maxSpeed <= 30) {
            if (maxSpeed < avoidSpeedLimit) {
                weightToPrioMap.put(40d, PREFER.getValue());
                if (way.hasTag("tunnel", intendedValues))
                    weightToPrioMap.put(40d, UNCHANGED.getValue());
            }
        } else if (avoidHighwayTags.contains(highway)
                || maxSpeed >= avoidSpeedLimit && !"track".equals(highway)) {
            weightToPrioMap.put(50d, REACH_DEST.getValue());
            if (way.hasTag("tunnel", intendedValues))
                weightToPrioMap.put(50d, AVOID_AT_ALL_COSTS.getValue());
        }

        if (pushingSectionsHighways.contains(highway)
                || "parking_aisle".equals(service)) {
            int pushingSectionPrio = AVOID_IF_POSSIBLE.getValue();
            if (way.hasTag("bicycle", "use_sidepath")) {
                pushingSectionPrio = PREFER.getValue();
            }
            if (way.hasTag("bicycle", "yes") || way.hasTag("bicycle", "permissive"))
                pushingSectionPrio = PREFER.getValue();
            if (way.hasTag("bicycle", "designated") || way.hasTag("bicycle", "official"))
                pushingSectionPrio = VERY_NICE.getValue();
            if (way.hasTag("foot", "yes")) {
                pushingSectionPrio = Math.max(pushingSectionPrio - 1, WORST.getValue());
                if (way.hasTag("segregated", "yes"))
                    pushingSectionPrio = Math.min(pushingSectionPrio + 1, BEST.getValue());
            }
            weightToPrioMap.put(100d, pushingSectionPrio);
        }

        if (way.hasTag("railway", "tram"))
            weightToPrioMap.put(50d, AVOID_AT_ALL_COSTS.getValue());

        String classBicycleValue = way.getTag(classBicycleKey);
        if (classBicycleValue != null) {
            // We assume that humans are better in classifying preferences compared to our algorithm above -> weight = 100
            weightToPrioMap.put(100d, convertClassValueToPriority(classBicycleValue).getValue());
        } else {
            String classBicycle = way.getTag("class:bicycle");
            if (classBicycle != null)
                weightToPrioMap.put(100d, convertClassValueToPriority(classBicycle).getValue());
        }

        // Increase the priority for scenic routes or in case that maxspeed limits our average speed as compensation. See #630
        if (way.hasTag("scenic", "yes") || maxSpeed > 0 && maxSpeed < wayTypeSpeed) {
            if (weightToPrioMap.lastEntry().getValue() < BEST.getValue())
                // Increase the prio by one step
                weightToPrioMap.put(110d, weightToPrioMap.lastEntry().getValue() + 1);
        }
    }

    protected void handleSpeed(IntsRef edgeFlags, ReaderWay way, double speed) {
        avgSpeedEnc.setDecimal(false, edgeFlags, speed);

        // handle oneways
        boolean isOneway = way.hasTag("oneway", oneways)
                || way.hasTag("oneway:bicycle", oneways)
                || way.hasTag("vehicle:backward")
                || way.hasTag("vehicle:forward")
                || way.hasTag("bicycle:forward") && (way.hasTag("bicycle:forward", "yes") || way.hasTag("bicycle:forward", "no"));

        if ((isOneway || roundaboutEnc.getBool(false, edgeFlags))
                && !way.hasTag("oneway:bicycle", "no")
                && !way.hasTag("bicycle:backward")
                && !way.hasTag("cycleway", oppositeLanes)
                && !way.hasTag("cycleway:left", oppositeLanes)
                && !way.hasTag("cycleway:right", oppositeLanes)) {
            boolean isBackward = way.hasTag("oneway", "-1")
                    || way.hasTag("oneway:bicycle", "-1")
                    || way.hasTag("vehicle:forward", "no")
                    || way.hasTag("bicycle:forward", "no");
            if (isBackward)
                accessEnc.setBool(true, edgeFlags, true);
            else
                accessEnc.setBool(false, edgeFlags, true);

        } else {
            accessEnc.setBool(false, edgeFlags, true);
            accessEnc.setBool(true, edgeFlags, true);
        }
    }

    void setHighwaySpeed(String highway, int speed) {
        highwaySpeeds.put(highway, speed);
    }

    int getHighwaySpeed(String key) {
        return highwaySpeeds.get(key);
    }

    void setTrackTypeSpeed(String tracktype, int speed) {
        trackTypeSpeeds.put(tracktype, speed);
    }

    void setSurfaceSpeed(String surface, int speed) {
        surfaceSpeeds.put(surface, speed);
    }

    void addPushingSection(String highway) {
        pushingSectionsHighways.add(highway);
    }

    @Override
    public boolean supports(Class<?> feature) {
        if (super.supports(feature))
            return true;

        return PriorityWeighting.class.isAssignableFrom(feature);
    }

    void setAvoidSpeedLimit(int limit) {
        avoidSpeedLimit = limit;
    }

    void setSpecificClassBicycle(String subkey) {
        classBicycleKey = "class:bicycle:" + subkey;
    }
}<|MERGE_RESOLUTION|>--- conflicted
+++ resolved
@@ -59,11 +59,7 @@
     // This is the specific bicycle class
     private String classBicycleKey;
 
-<<<<<<< HEAD
-    protected BikeCommonFlagEncoder( int speedBits, double speedFactor, int maxTurnCosts) {
-=======
     protected BikeCommonFlagEncoder(int speedBits, double speedFactor, int maxTurnCosts, boolean blockPrivate) {
->>>>>>> a32d9c37
         super(speedBits, speedFactor, maxTurnCosts);
         // strict set, usually vehicle and agricultural/forestry are ignored by cyclists
         restrictions.addAll(Arrays.asList("bicycle", "vehicle", "access"));
