/*
 *  Licensed to GraphHopper and Peter Karich under one or more contributor license
 *  agreements. See the NOTICE file distributed with this work for
 *  additional information regarding copyright ownership.
 *
 *  GraphHopper licenses this file to you under the Apache License,
 *  Version 2.0 (the "License"); you may not use this file except
 *  in compliance with the License. You may obtain a copy of the
 *  License at
 *
 *       http://www.apache.org/licenses/LICENSE-2.0
 *
 *  Unless required by applicable law or agreed to in writing, software
 *  distributed under the License is distributed on an "AS IS" BASIS,
 *  WITHOUT WARRANTIES OR CONDITIONS OF ANY KIND, either express or implied.
 *  See the License for the specific language governing permissions and
 *  limitations under the License.
 */
package com.graphhopper.routing.util;

import com.graphhopper.reader.OSMNode;
import com.graphhopper.reader.OSMWay;
import com.graphhopper.reader.OSMRelation;
import com.graphhopper.util.Helper;

import java.util.HashMap;
import java.util.HashSet;
import java.util.Map;
import java.util.Set;

/**
 * Defines bit layout of bicycles (not motorbikes) for speed, access and relations (network).
 * <p/>
 * @author Peter Karich
 * @author Nop
 */
public class BikeFlagEncoder extends AbstractFlagEncoder
{
    private final static int DEFAULT_REL_CODE = 4;
    private final static int PUSHING_SECTION_SPEED = 4;
    private int safeWayBit = 0;
<<<<<<< HEAD
    private int unpavedBit = 0;
    // Pushing section heighways are parts where you need to get off your bike and push it (German: Schiebestrecke)
    private final HashSet<String> pushingSections = new HashSet<String>();
    private final HashSet<String> intended = new HashSet<String>();
    private final HashSet<String> oppositeLanes = new HashSet<String>();
    protected EncodedValue relationCodeEncoder;
    private EncodedValue wayTypeEncoder;
=======
    private final HashSet<String> oppositeLanes = new HashSet<String>();
>>>>>>> d98914cf

    /**
     * Should be only instantied via EncodingManager
     */
    protected BikeFlagEncoder()
    {
        super(4, 2);
        // strict set, usually vehicle and agricultural/forestry are ignored by cyclists
        restrictions = new String[]
        {
            "bicycle", "access"
        };
        restrictedValues.add("private");
        restrictedValues.add("no");
        restrictedValues.add("restricted");

        intended.add("yes");
        intended.add("designated");
        intended.add("official");
        intended.add("permissive");

        pushingSections.add("path");
        pushingSections.add("track");
        pushingSections.add("footway");
        pushingSections.add("pedestrian");
        pushingSections.add("steps");

        oppositeLanes.add("opposite");
        oppositeLanes.add("opposite_lane");
        oppositeLanes.add("opposite_track");

        // With a bike one usually can pass all those barriers:
        // potentialBarriers.add("gate");
        // potentialBarriers.add("lift_gate");
        // potentialBarriers.add("swing_gate");
        // potentialBarriers.add("cycle_barrier");
        // potentialBarriers.add("block");
        absoluteBarriers.add("kissing_gate");
        absoluteBarriers.add("stile");
        absoluteBarriers.add("turnstile");        
        // very dangerous
        // acceptedRailways.remove("tram");
    }

    @Override
    public int defineWayBits( int index, int shift )
    {
<<<<<<< HEAD
        // first two bits are reserved for route handling in superclass
        shift = super.defineWayBits(index, shift);
        speedEncoder = new EncodedValue("Speed", shift, 4, 2, HIGHWAY_SPEED.get("cycleway"), 30);
        shift += 4;

        safeWayBit = 1 << shift++;
        unpavedBit = 1 << shift++;
        // 2 bits
        wayTypeEncoder = new EncodedValue("WayType", shift, 2, 1, 0, 3);
        return shift + 2;
    }

    @Override
    public int defineRelationBits( int index, int shift )
    {
        relationCodeEncoder = new EncodedValue("RelationCode", shift, 3, 1, 0, 7);
        return shift + 3;
=======
        // first two speedBits are reserved for route handling in superclass
        shift = super.defineBits(index, shift);
        speedEncoder = new EncodedValue("Speed", shift, speedBits, speedFactor, HIGHWAY_SPEED.get("cycleway"), HIGHWAY_SPEED.get("primary"));
        shift += speedBits;

        safeWayBit = 1 << shift++;        
        return shift;
>>>>>>> d98914cf
    }

    @Override
    public String toString()
    {
        return "bike";
    }

    @Override
    public long acceptWay( OSMWay way )
    {
        String highwayValue = way.getTag("highway");
        if (highwayValue == null)
        {
            if (way.hasTag("route", ferries))
            {
                // if bike is NOT explictly tagged allow bike but only if foot is not specified
                String bikeTag = way.getTag("bicycle");
                if (bikeTag == null && !way.hasTag("foot") || "yes".equals(bikeTag))
                    return acceptBit | ferryBit;
            }
            return 0;
        }

        if (!HIGHWAY_SPEED.containsKey(highwayValue))
            return 0;

        // use the way if it is tagged for bikes
        if (way.hasTag("bicycle", intended))
            return acceptBit;

        if (way.hasTag("motorroad", "yes"))
            return 0;

        // do not use fords with normal bikes, flagged fords are in included above
        if (way.hasTag("highway", "ford") || way.hasTag("ford"))
            return 0;

        // check access restrictions
        if (way.hasTag(restrictions, restrictedValues))
            return 0;

        // do not accept railways (sometimes incorrectly mapped!)
        if (way.hasTag("railway") && !way.hasTag("railway", acceptedRailways))
            return 0;

        return acceptBit;
    }

    @Override
    public long handleRelationTags( OSMRelation relation, long oldRelationFlags )
    {
        int code = RelationMapCode.UNCHANGED.getValue();
        if (relation.hasTag("route", "bicycle"))
        {
            Integer val = BIKE_NETWORK_TO_CODE.get(relation.getTag("network"));
            if (val != null)
                code = val;
        }
        int oldCode = (int) relationCodeEncoder.getValue(oldRelationFlags);
        if (oldCode < code)
            return relationCodeEncoder.setValue(0, code);
        return oldRelationFlags;
    }

    // In case that the way belongs to a relation for which we do have a relation triggered weight change.    
    // FIXME: Re-write in case that there is a more geneic way to influence the weighting (issue #124).
    // Here we boost or reduce the speed according to the relationWeightCode:
    int relationWeightCodeToSpeed( int highwaySpeed, int relationCode )
    {
        int speed;
        if (highwaySpeed < 15)
            // We know that our way belongs to a cycle route, so we assume 15km/h minimum
            speed = 15;
        else
            speed = highwaySpeed;
        // Add or remove 3km/h per every relation weight boost point
        return speed + 3 * (relationCode - DEFAULT_REL_CODE);
    }

    @Override
    public long handleWayTags( OSMWay way, long allowed, long relationFlags )
    {
        if ((allowed & acceptBit) == 0)
            return 0;

        long encoded;
        if ((allowed & ferryBit) == 0)
        {
            // set speed
            // FIXME Rewrite necessary after decision #124 for other weighting than speed!
            // Currently there is only speed, so we increase it.
            int speed;
            if (relationFlags == 0)
            {
                // In case that the way does not belong to a relation
                speed = getSpeed(way);
            } else
            {
                speed = relationWeightCodeToSpeed(getSpeed(way), (int) relationCodeEncoder.getValue(relationFlags));
            }

            // Make sure that we do not exceed the limits:
            if (speed > speedEncoder.getDefaultMaxValue())
                speed = (int) speedEncoder.getDefaultMaxValue();
            else if (speed < 0)
                speed = 0;
            encoded = speedEncoder.setValue(0, speed);

            // handle oneways
            if ((way.hasTag("oneway", oneways) || way.hasTag("junction", "roundabout"))
                    && !way.hasTag("oneway:bicycle", "no")
                    && !way.hasTag("cycleway", oppositeLanes))
            {

                if (way.hasTag("oneway", "-1"))
                {
                    encoded |= backwardBit;
                } else
                {
                    encoded |= forwardBit;
                }
            } else
            {
                encoded |= directionBitMask;
            }

            // mark safe ways or ways with cycle lanes
            String highway = way.getTag("highway");
            if (SAFE_HIGHWAY_TAGS.contains(highway) || way.hasTag("cycleway"))
            {
                encoded |= safeWayBit;
            }

            // mark unpaved bit
            String surfaceTag = way.getTag("surface");
            String trackType = way.getTag("tracktype");
            if ("track".equals(highway) && trackType == null
                    || ("track".equals(highway) && !"grade1".equals(trackType))
                    || (surfaceTag == null && way.hasTag("highway", "path"))
                    || UNPAVED_SURFACE_TAGS.contains(surfaceTag))
            {
                encoded |= unpavedBit;
            }

            // Populate bits at wayTypeMask with wayType            
            WayType ourWayType = WayType.OTHER_SMALL_WAY;
            if (way.hasTag("highway", pushingSections))
                ourWayType = WayType.PUSHING_SECTION;
            if ((way.hasTag("bicycle", intended) && way.hasTag("highway", pushingSections))
                    || ("cycleway".equals(way.getTag("highway"))))
                ourWayType = WayType.CYCLEWAY;
            if (way.hasTag("highway", ROAD))
                ourWayType = WayType.ROAD;

            encoded = wayTypeEncoder.setValue(encoded, ourWayType.getValue());

        } else
        {
            encoded = handleFerry(way,
                    HIGHWAY_SPEED.get("living_street"),
                    HIGHWAY_SPEED.get("track"),
                    HIGHWAY_SPEED.get("primary"));
            encoded |= directionBitMask;
        }
        return encoded;
    }

    @Override
    public long handleNodeTags( OSMNode node )
    {
        // absolute barriers always block
        if (node.hasTag("barrier", absoluteBarriers))
            return directionBitMask;
        
        return super.handleNodeTags(node);
    }

    int getSpeed( OSMWay way )
    {
        if (!way.hasTag("bicycle", intended) && way.hasTag("highway", pushingSections))
            if (way.hasTag("highway", "steps"))
                return PUSHING_SECTION_SPEED / 2;
            else
                return PUSHING_SECTION_SPEED;

        String s = way.getTag("surface");
        if (!Helper.isEmpty(s))
        {
            Integer sInt = SURFACE_SPEED.get(s);
            if (sInt != null)
                return sInt;
        }
        String tt = way.getTag("tracktype");
        if (!Helper.isEmpty(tt))
        {
            Integer tInt = TRACKTYPE_SPEED.get(tt);
            if (tInt != null)
                return tInt;
        }
        String highway = way.getTag("highway");
        if (!Helper.isEmpty(highway))
        {
            Integer hwInt = HIGHWAY_SPEED.get(highway);
            if (hwInt != null)
                return hwInt;
        }
        return 10;
    }

    @Override
    public int getPavementCode( long flags )
    {
        if ((flags & unpavedBit) != 0)
            return 1; // unpaved
        else
            return 0; // paved
    }

    @Override
    public int getWayTypeCode( long flags )
    {
        return (int) wayTypeEncoder.getValue(flags);
    }

    private enum RelationMapCode
    {
        /* Inspired by http://wiki.openstreetmap.org/wiki/Class:bicycle
         "-3" = Avoid at all cost. 
         "-2" = Only use to reach your destination, not well suited. 
         "-1" = Better take another way 
         "0" = as well as other ways around. 
         Try to to avoid using 0 but decide on -1 or +1. 
         class:bicycle shall only be used as an additional key. 
         "1" = Prefer 
         "2" = Very Nice way to cycle 
         "3" = This way is so nice, it pays out to make a detour also if this means taking 
         many unsuitable ways to get here. Outstanding for its intended usage class.
         */
        //We can't store negative numbers into our map, therefore we add 
        //unspecifiedRelationWeight=4 to the schema from above
        AVOID_AT_ALL_COSTS(1),
        REACH_DEST(2),
        AVOID_IF_POSSIBLE(3),
        UNCHANGED(DEFAULT_REL_CODE),
        PREFER(5),
        VERY_NICE(6),
        OUTSTANDING_NICE(7);

        private final int value;

        private RelationMapCode( int value )
        {
            this.value = value;
        }

        public int getValue()
        {
            return value;
        }
    };

    private enum WayType
    {
        ROAD(0),
        PUSHING_SECTION(1),
        CYCLEWAY(2),
        OTHER_SMALL_WAY(3);

        private final int value;

        private WayType( int value )
        {
            this.value = value;
        }

        public int getValue()
        {
            return value;
        }

    };

    private static final Set<String> SAFE_HIGHWAY_TAGS = new HashSet<String>();
    private static final Set<String> UNPAVED_SURFACE_TAGS = new HashSet<String>();
    private static final Map<String, Integer> TRACKTYPE_SPEED = new HashMap<String, Integer>();
    private static final Map<String, Integer> SURFACE_SPEED = new HashMap<String, Integer>();
    private static final Set<String> ROAD = new HashSet<String>();
    private static final Map<String, Integer> HIGHWAY_SPEED = new HashMap<String, Integer>();
    //Convert network tag of bicycle routes into a way route code stored in the wayMAP
    private static final Map<String, Integer> BIKE_NETWORK_TO_CODE = new HashMap<String, Integer>();

    static
    {
        SAFE_HIGHWAY_TAGS.add("cycleway");
        SAFE_HIGHWAY_TAGS.add("path");
        SAFE_HIGHWAY_TAGS.add("footway");
        SAFE_HIGHWAY_TAGS.add("pedestrian");
        SAFE_HIGHWAY_TAGS.add("living_street");
        SAFE_HIGHWAY_TAGS.add("track");
        SAFE_HIGHWAY_TAGS.add("service");
        SAFE_HIGHWAY_TAGS.add("unclassified");
        SAFE_HIGHWAY_TAGS.add("residential");
        SAFE_HIGHWAY_TAGS.add("steps");

        UNPAVED_SURFACE_TAGS.add("unpaved");
        UNPAVED_SURFACE_TAGS.add("gravel");
        UNPAVED_SURFACE_TAGS.add("ground");
        UNPAVED_SURFACE_TAGS.add("dirt");
        UNPAVED_SURFACE_TAGS.add("paving_stones");
        UNPAVED_SURFACE_TAGS.add("grass");
        UNPAVED_SURFACE_TAGS.add("cobblestone");

        TRACKTYPE_SPEED.put("grade1", 20); // paved
        TRACKTYPE_SPEED.put("grade2", 12); // now unpaved ...
        TRACKTYPE_SPEED.put("grade3", 12);
        TRACKTYPE_SPEED.put("grade4", 10);
        TRACKTYPE_SPEED.put("grade5", 8); // like sand/grass     

        SURFACE_SPEED.put("asphalt", 20);
        SURFACE_SPEED.put("concrete", 20);
        SURFACE_SPEED.put("paved", 20);
        SURFACE_SPEED.put("unpaved", 16);
        SURFACE_SPEED.put("gravel", 12);
        SURFACE_SPEED.put("ground", 12);
        SURFACE_SPEED.put("dirt", 10);
        SURFACE_SPEED.put("paving_stones", 8);
        SURFACE_SPEED.put("grass", 8);
        SURFACE_SPEED.put("cobblestone", 6);

        ROAD.add("living_street");
        ROAD.add("road");
        ROAD.add("service");
        ROAD.add("unclassified");
        ROAD.add("residential");
        ROAD.add("trunk");
        ROAD.add("trunk_link");
        ROAD.add("primary");
        ROAD.add("primary_link");
        ROAD.add("secondary");
        ROAD.add("secondary_link");
        ROAD.add("tertiary");
        ROAD.add("tertiary_link");

        HIGHWAY_SPEED.put("living_street", 15);
        HIGHWAY_SPEED.put("steps", PUSHING_SECTION_SPEED);

        HIGHWAY_SPEED.put("cycleway", 18);
        HIGHWAY_SPEED.put("path", 18);
        HIGHWAY_SPEED.put("footway", 18);
        HIGHWAY_SPEED.put("pedestrian", 18);
        HIGHWAY_SPEED.put("road", 10);
        HIGHWAY_SPEED.put("track", 20);
        HIGHWAY_SPEED.put("service", 20);
        HIGHWAY_SPEED.put("unclassified", 20);
        HIGHWAY_SPEED.put("residential", 20);

        HIGHWAY_SPEED.put("trunk", 18);
        HIGHWAY_SPEED.put("trunk_link", 18);
        HIGHWAY_SPEED.put("primary", 18);
        HIGHWAY_SPEED.put("primary_link", 15);
        HIGHWAY_SPEED.put("secondary", 16);
        HIGHWAY_SPEED.put("secondary_link", 16);
        HIGHWAY_SPEED.put("tertiary", 18);
        HIGHWAY_SPEED.put("tertiary_link", 18);

        BIKE_NETWORK_TO_CODE.put("icn", RelationMapCode.OUTSTANDING_NICE.getValue());
        BIKE_NETWORK_TO_CODE.put("ncn", RelationMapCode.OUTSTANDING_NICE.getValue());
        BIKE_NETWORK_TO_CODE.put("rcn", RelationMapCode.VERY_NICE.getValue());
        BIKE_NETWORK_TO_CODE.put("lcn", RelationMapCode.PREFER.getValue());
        BIKE_NETWORK_TO_CODE.put("mtb", RelationMapCode.UNCHANGED.getValue());
        BIKE_NETWORK_TO_CODE.put("deprecated", RelationMapCode.AVOID_AT_ALL_COSTS.getValue());
    }
}<|MERGE_RESOLUTION|>--- conflicted
+++ resolved
@@ -39,7 +39,6 @@
     private final static int DEFAULT_REL_CODE = 4;
     private final static int PUSHING_SECTION_SPEED = 4;
     private int safeWayBit = 0;
-<<<<<<< HEAD
     private int unpavedBit = 0;
     // Pushing section heighways are parts where you need to get off your bike and push it (German: Schiebestrecke)
     private final HashSet<String> pushingSections = new HashSet<String>();
@@ -47,9 +46,6 @@
     private final HashSet<String> oppositeLanes = new HashSet<String>();
     protected EncodedValue relationCodeEncoder;
     private EncodedValue wayTypeEncoder;
-=======
-    private final HashSet<String> oppositeLanes = new HashSet<String>();
->>>>>>> d98914cf
 
     /**
      * Should be only instantied via EncodingManager
@@ -97,11 +93,10 @@
     @Override
     public int defineWayBits( int index, int shift )
     {
-<<<<<<< HEAD
         // first two bits are reserved for route handling in superclass
         shift = super.defineWayBits(index, shift);
-        speedEncoder = new EncodedValue("Speed", shift, 4, 2, HIGHWAY_SPEED.get("cycleway"), 30);
-        shift += 4;
+        speedEncoder = new EncodedValue("Speed", shift, speedBits, speedFactor, HIGHWAY_SPEED.get("cycleway"), 30);
+        shift += speedBits;
 
         safeWayBit = 1 << shift++;
         unpavedBit = 1 << shift++;
@@ -115,15 +110,6 @@
     {
         relationCodeEncoder = new EncodedValue("RelationCode", shift, 3, 1, 0, 7);
         return shift + 3;
-=======
-        // first two speedBits are reserved for route handling in superclass
-        shift = super.defineBits(index, shift);
-        speedEncoder = new EncodedValue("Speed", shift, speedBits, speedFactor, HIGHWAY_SPEED.get("cycleway"), HIGHWAY_SPEED.get("primary"));
-        shift += speedBits;
-
-        safeWayBit = 1 << shift++;        
-        return shift;
->>>>>>> d98914cf
     }
 
     @Override
@@ -227,8 +213,8 @@
             }
 
             // Make sure that we do not exceed the limits:
-            if (speed > speedEncoder.getDefaultMaxValue())
-                speed = (int) speedEncoder.getDefaultMaxValue();
+            if (speed > speedEncoder.getMaxValue())
+                speed = (int) speedEncoder.getMaxValue();
             else if (speed < 0)
                 speed = 0;
             encoded = speedEncoder.setValue(0, speed);
@@ -293,13 +279,13 @@
     }
 
     @Override
-    public long handleNodeTags( OSMNode node )
+    public long analyzeNodeTags( OSMNode node )
     {
         // absolute barriers always block
         if (node.hasTag("barrier", absoluteBarriers))
             return directionBitMask;
         
-        return super.handleNodeTags(node);
+        return super.analyzeNodeTags(node);
     }
 
     int getSpeed( OSMWay way )
