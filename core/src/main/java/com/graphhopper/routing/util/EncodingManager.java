/*
 *  Licensed to GraphHopper and Peter Karich under one or more contributor
 *  license agreements. See the NOTICE file distributed with this work for 
 *  additional information regarding copyright ownership.
 * 
 *  GraphHopper licenses this file to you under the Apache License, 
 *  Version 2.0 (the "License"); you may not use this file except in 
 *  compliance with the License. You may obtain a copy of the License at
 * 
 *       http://www.apache.org/licenses/LICENSE-2.0
 * 
 *  Unless required by applicable law or agreed to in writing, software
 *  distributed under the License is distributed on an "AS IS" BASIS,
 *  WITHOUT WARRANTIES OR CONDITIONS OF ANY KIND, either express or implied.
 *  See the License for the specific language governing permissions and
 *  limitations under the License.
 */
package com.graphhopper.routing.util;

import com.graphhopper.reader.GeometryAccess;
import com.graphhopper.reader.OSMNode;
import com.graphhopper.reader.OSMWay;

import java.util.ArrayList;
import java.util.Arrays;
import java.util.HashMap;

/**
 * Manager class to register encoder, assign their flag values and check objects with all encoders
 * during parsing.
 * <p/>
 * @author Peter Karich
 * @author Nop
 */
public class EncodingManager
{
    public static final String CAR = "CAR";
    public static final String BIKE = "BIKE";
    public static final String FOOT = "FOOT";
    private static final HashMap<String, String> defaultEncoders = new HashMap<String, String>();

    static
    {
        defaultEncoders.put(CAR, CarFlagEncoder.class.getName());
        defaultEncoders.put(BIKE, BikeFlagEncoder.class.getName());
        defaultEncoders.put(FOOT, FootFlagEncoder.class.getName());
    }
    public static final int MAX_BITS = 32;
    private ArrayList<AbstractFlagEncoder> encoders = new ArrayList<AbstractFlagEncoder>();
    private int encoderCount = 0;
    private int nextBit = 0;

    public EncodingManager()
    {
    }

    /**
     * Instantiate manager with the given list of encoders. The manager knows the default encoders:
     * CAR, FOOT and BIKE Custom encoders can be added by giving a full class name e.g.
     * "CAR:com.graphhopper.myproject.MyCarEncoder"
     * <p/>
     * @param encoderList comma delimited list of encoders. The order does not matter.
     */
    @SuppressWarnings("unchecked")
    public EncodingManager( String encoderList )
    {
        String[] entries = encoderList.split(",");
        Arrays.sort(entries);

        for (String entry : entries)
        {
            entry = entry.trim();
            if (entry.isEmpty())
            {
                continue;
            }

            String className = null;
            int pos = entry.indexOf(":");
            if (pos > 0)
            {
                className = entry.substring(pos + 1);
            } else
            {
                className = defaultEncoders.get(entry);
                if (className == null)
                {
                    throw new IllegalArgumentException("Unknown encoder name " + entry);
                }
            }

            try
            {
                Class cls = Class.forName(className);
                register((AbstractFlagEncoder) cls.getDeclaredConstructor().newInstance());
            } catch (Exception e)
            {
                throw new IllegalArgumentException("Cannot instantiate class " + className, e);
            }
        }

        /*
         // comment this in to detect involuntary changes of the encoding
         if( instance != null )
         {
         System.out.println( "WARNING: Overwriting Encoding Manager " + instance.toString() + " with new instance " + toString());
         StackTraceElement[] trace = Thread.currentThread().getStackTrace();
         for( int i = 2; i < trace.length; i++ ) {
         System.out.println( trace[i] );
         }
         }
         */
        // instance = this;
    }

    public void register( AbstractFlagEncoder encoder )
    {
        encoders.add(encoder);

        int usedBits = encoder.defineBits(encoderCount, nextBit);
        if (usedBits >= MAX_BITS)
        {
            throw new IllegalArgumentException("Encoders are requesting more than 32 bits of flags");
        }

        nextBit = usedBits;
        encoderCount = encoders.size();
    }

    public boolean accepts( String name )
    {
        return getEncoder(name) != null;
    }

    public AbstractFlagEncoder getEncoder( String name )
    {
        for (int i = 0; i < encoderCount; i++)
        {
            if (name.equals(encoders.get(i).toString()))
            {
                return encoders.get(i);
            }
        }
        throw new IllegalArgumentException("Encoder for " + name + " not found.");
    }

    /**
     * Determine whether an osm way is a routable way
     * <p/>
     * @param way
     */
    public int accept( OSMWay way )
    {
        int includeWay = 0;
        for (int i = 0; i < encoderCount; i++)
        {
            includeWay |= encoders.get(i).isAllowed(way);
        }

        return includeWay;
    }

    /**
     * Processes way properties of different kind to determine speed and direction. Properties are
     * directly encoded in 4-Byte flags.
     * <p/>
     * @return the encoded flags
     */
<<<<<<< HEAD
    public int encodeTags( int includeWay, OSMWay way )
    {
        int flags = 0;
        for (int i = 0; i < encoderCount; i++)
        {
            flags |= encoders.get(i).handleWayTags(includeWay, way);
=======
    public int encodeTags( int includeWay, OSMWay way, GeometryAccess geometryAccess ) {
        int flags = 0;
        for (int i = 0; i < encoderCount; i++) {
            flags |= encoders.get(i).handleWayTags(includeWay, way, geometryAccess);
>>>>>>> cc4224ec
        }

        return flags;
    }

    public int getVehicleCount()
    {
        return encoderCount;
    }

    @Override
    public String toString()
    {
        StringBuilder str = new StringBuilder();
        for (int i = 0; i < encoderCount; i++)
        {
            if (str.length() > 0)
            {
                str.append(",");
            }
            str.append(encoders.get(i).toString());
        }

        return str.toString();
    }

    public String encoderList()
    {
        StringBuilder str = new StringBuilder();
        for (int i = 0; i < encoderCount; i++)
        {
            if (str.length() > 0)
            {
                str.append(",");
            }
            str.append(encoders.get(i).toString());
            str.append(":");
            str.append(encoders.get(i).getClass().getName());
        }

        return str.toString();
    }

    public FlagEncoder getSingle()
    {
        if (getVehicleCount() > 1)
        {
            throw new IllegalStateException("multiple encoders are active. cannot return one:" + toString());
        }
        return getFirst();
    }

    private FlagEncoder getFirst()
    {
        if (getVehicleCount() == 0)
        {
            throw new IllegalStateException("no encoder is active!");
        }
        return encoders.get(0);
    }

    public int flagsDefault( boolean bothDirections )
    {
        int flags = 0;
        for (int i = 0; i < encoderCount; i++)
        {
            flags |= encoders.get(i).flagsDefault(bothDirections);
        }
        return flags;
    }

    /**
     * Swap direction for all encoders
     */
    public int swapDirection( int flags )
    {
        for (int i = 0; i < encoderCount; i++)
        {
            flags = encoders.get(i).swapDirection(flags);
        }
        return flags;
    }

    @Override
    public int hashCode()
    {
        int hash = 5;
        hash = 53 * hash + (this.encoders != null ? this.encoders.hashCode() : 0);
        return hash;
    }

    @Override
    public boolean equals( Object obj )
    {
        if (obj == null)
        {
            return false;
        }
        if (getClass() != obj.getClass())
        {
            return false;
        }
        final EncodingManager other = (EncodingManager) obj;
        if (this.encoders != other.encoders && (this.encoders == null || !this.encoders.equals(other.encoders)))
        {
            return false;
        }
        return true;
    }

    /**
     * Analyze tags on osm node
     * <p/>
     * @param node
     */
    public int analyzeNode( OSMNode node )
    {
        int flags = 0;
        for (int i = 0; i < encoderCount; i++)
        {
            flags |= encoders.get(i).analyzeNodeTags(node);
        }

        return flags;
    }
}<|MERGE_RESOLUTION|>--- conflicted
+++ resolved
@@ -166,19 +166,10 @@
      * <p/>
      * @return the encoded flags
      */
-<<<<<<< HEAD
-    public int encodeTags( int includeWay, OSMWay way )
-    {
-        int flags = 0;
-        for (int i = 0; i < encoderCount; i++)
-        {
-            flags |= encoders.get(i).handleWayTags(includeWay, way);
-=======
     public int encodeTags( int includeWay, OSMWay way, GeometryAccess geometryAccess ) {
         int flags = 0;
         for (int i = 0; i < encoderCount; i++) {
             flags |= encoders.get(i).handleWayTags(includeWay, way, geometryAccess);
->>>>>>> cc4224ec
         }
 
         return flags;
