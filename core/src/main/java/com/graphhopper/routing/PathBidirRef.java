--- conflicted
+++ resolved
@@ -93,16 +93,6 @@
         setFromNode(currEdge.adjNode);
         // since we followed the fwd path in backward direction we need to reverse the edge ids
         reverseOrder();
-<<<<<<< HEAD
-        currEdge = edgeTo;
-        int prevEdge = EdgeIterator.Edge.isValid(sptEntry.edge) ? sptEntry.edge : EdgeIterator.NO_EDGE;
-        int tmpEdge = currEdge.edge;
-        while (EdgeIterator.Edge.isValid(tmpEdge)) {
-            currEdge = currEdge.parent;
-            processEdge(tmpEdge, currEdge.adjNode, prevEdge);
-            prevEdge = tmpEdge;
-            tmpEdge = currEdge.edge;
-=======
     }
 
     private void extractBwdPath() {
@@ -113,7 +103,6 @@
             processEdgeBwd(currEdge.edge, currEdge.adjNode, getIncEdge(nextEdge));
             currEdge = nextEdge;
             nextEdge = nextEdge.parent;
->>>>>>> 559f7c3c
         }
         setEndNode(currEdge.adjNode);
     }
