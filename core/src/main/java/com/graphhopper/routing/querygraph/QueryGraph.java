/*
 *  Licensed to GraphHopper GmbH under one or more contributor
 *  license agreements. See the NOTICE file distributed with this work for
 *  additional information regarding copyright ownership.
 *
 *  GraphHopper GmbH licenses this file to you under the Apache License,
 *  Version 2.0 (the "License"); you may not use this file except in
 *  compliance with the License. You may obtain a copy of the License at
 *
 *       http://www.apache.org/licenses/LICENSE-2.0
 *
 *  Unless required by applicable law or agreed to in writing, software
 *  distributed under the License is distributed on an "AS IS" BASIS,
 *  WITHOUT WARRANTIES OR CONDITIONS OF ANY KIND, either express or implied.
 *  See the License for the specific language governing permissions and
 *  limitations under the License.
 */
package com.graphhopper.routing.querygraph;

import com.carrotsearch.hppc.IntObjectMap;
import com.carrotsearch.hppc.procedures.IntObjectProcedure;
import com.graphhopper.coll.GHIntObjectHashMap;
import com.graphhopper.routing.util.AllEdgesIterator;
import com.graphhopper.routing.util.EdgeFilter;
import com.graphhopper.storage.ExtendedNodeAccess;
import com.graphhopper.storage.Graph;
import com.graphhopper.storage.NodeAccess;
import com.graphhopper.storage.TurnCostStorage;
import com.graphhopper.storage.index.QueryResult;
import com.graphhopper.util.*;
import com.graphhopper.util.shapes.BBox;

import java.util.*;

/**
 * A class which is used to query the underlying graph with real GPS points. It does so by
 * introducing virtual nodes and edges. It is lightweight in order to be created every time a new
 * query comes in, which makes the behaviour thread safe.
 * <p>
 * Calling any <tt>lookup</tt> method creates virtual edges between the tower nodes of the existing
 * graph and new virtual tower nodes. Every virtual node has two adjacent nodes and is connected
 * to each adjacent nodes via 2 virtual edges with opposite base node / adjacent node encoding.
 * However, the edge explorer returned by {@link #createEdgeExplorer()} only returns two
 * virtual edges per virtual node (the ones with correct base node).
 *
 * @author Peter Karich
 */
public class QueryGraph implements Graph {
    static final int VE_BASE = 0, VE_BASE_REV = 1, VE_ADJ = 2, VE_ADJ_REV = 3;
    private static final AngleCalc AC = Helper.ANGLE_CALC;
    private final Graph mainGraph;
    private final int mainNodes;
    private final int mainEdges;
    // todo: why do we need this and do we still need it when we stop wrapping CHGraph with QueryGraph ?
    private final QueryGraph baseGraph;
<<<<<<< HEAD
    private final TurnCostStorage wrappedExtension;
=======
    private final TurnCostStorage turnCostStorage;
>>>>>>> 42a541cf
    private final NodeAccess nodeAccess;
    private final GraphModification graphModification;

    // Use LinkedHashSet for predictable iteration order.
    private final Set<VirtualEdgeIteratorState> unfavoredEdges = new LinkedHashSet<>(5);
    private final IntObjectMap<List<EdgeIteratorState>> virtualEdgesAtRealNodes;
    private final List<List<EdgeIteratorState>> virtualEdgesAtVirtualNodes;

    public static QueryGraph lookup(Graph graph, QueryResult qr) {
        return QueryGraph.lookup(graph, Collections.singletonList(qr));
    }

    public static QueryGraph lookup(Graph graph, QueryResult fromQR, QueryResult toQR) {
        return QueryGraph.lookup(graph, Arrays.asList(fromQR, toQR));
    }

    public static QueryGraph lookup(Graph graph, List<QueryResult> queryResults) {
        return new QueryGraph(graph, queryResults);
    }

    private QueryGraph(Graph graph, List<QueryResult> queryResults) {
        mainGraph = graph;
        mainNodes = graph.getNodes();
        mainEdges = graph.getEdges();

        graphModification = GraphModificationBuilder.build(graph, queryResults);
        nodeAccess = new ExtendedNodeAccess(graph.getNodeAccess(), graphModification.getVirtualNodes(), mainNodes);

        if (mainGraph.getTurnCostStorage() != null)
<<<<<<< HEAD
            wrappedExtension = new QueryGraphTurnExt(mainGraph, graphModification.getClosestEdges());
=======
            turnCostStorage = new QueryGraphTurnExt(mainGraph, graphModification.getClosestEdges());
>>>>>>> 42a541cf
        else
            turnCostStorage = null;

        // build data structures holding the virtual edges at all real/virtual nodes that are modified compared to the
        // mainGraph.
        final EdgeExplorer mainExplorer = mainGraph.createEdgeExplorer();
        virtualEdgesAtRealNodes = buildVirtualEdgesAtRealNodes(mainExplorer);
        virtualEdgesAtVirtualNodes = buildVirtualEdgesAtVirtualNodes();

        // create very lightweight QueryGraph which uses variables from this QueryGraph (same virtual edges)
        baseGraph = new QueryGraph(graph.getBaseGraph(), this);
    }

    /**
     * See 'lookup' for further variables that are initialized
     */
    private QueryGraph(Graph graph, QueryGraph superQueryGraph) {
        mainGraph = graph;
        baseGraph = this;
        turnCostStorage = superQueryGraph.turnCostStorage;
        mainNodes = superQueryGraph.mainNodes;
        mainEdges = superQueryGraph.mainEdges;
        graphModification = superQueryGraph.graphModification;
        nodeAccess = superQueryGraph.nodeAccess;
        virtualEdgesAtRealNodes = buildVirtualEdgesAtRealNodes(graph.createEdgeExplorer());
        virtualEdgesAtVirtualNodes = buildVirtualEdgesAtVirtualNodes();
    }

    @Override
    public Graph getBaseGraph() {
        // Note: if the mainGraph of this QueryGraph is a CHGraph then ignoring the shortcuts will produce a
        // huge gap of edgeIds between base and virtual edge ids. The only solution would be to move virtual edges
        // directly after normal edge ids which is ugly as we limit virtual edges to N edges and waste memory or make everything more complex.
        return baseGraph;
    }

    public EdgeIteratorState getOriginalEdgeFromVirtNode(int nodeId) {
        return getEdgeIteratorState(graphModification.getClosestEdges().get(nodeId - mainNodes), Integer.MIN_VALUE);
    }

    public boolean isVirtualEdge(int edgeId) {
        return edgeId >= mainEdges;
    }

    public boolean isVirtualNode(int nodeId) {
        return nodeId >= mainNodes;
    }

    /**
     * Set those edges at the virtual node (nodeId) to 'unfavored' that require at least a turn of
     * 100° from favoredHeading.
     * <p>
     *
     * @param nodeId         VirtualNode at which edges get unfavored
     * @param favoredHeading north based azimuth of favored heading between 0 and 360
     * @param incoming       if true, incoming edges are unfavored, else outgoing edges
     * @return boolean indicating if enforcement took place
     */
    public boolean enforceHeading(int nodeId, double favoredHeading, boolean incoming) {
        if (Double.isNaN(favoredHeading))
            return false;

        if (!isVirtualNode(nodeId))
            return false;

        int virtNodeIDintern = nodeId - mainNodes;
        favoredHeading = AC.convertAzimuth2xaxisAngle(favoredHeading);

        // either penalize incoming or outgoing edges
        int[] edgePositions = incoming ? new int[]{VE_BASE, VE_ADJ_REV} : new int[]{VE_BASE_REV, VE_ADJ};
        boolean enforcementOccurred = false;
        for (int edgePos : edgePositions) {
            VirtualEdgeIteratorState edge = getVirtualEdge(virtNodeIDintern * 4 + edgePos);

            PointList wayGeo = edge.fetchWayGeometry(3);
            double edgeOrientation;
            if (incoming) {
                int numWayPoints = wayGeo.getSize();
                edgeOrientation = AC.calcOrientation(wayGeo.getLat(numWayPoints - 2), wayGeo.getLon(numWayPoints - 2),
                        wayGeo.getLat(numWayPoints - 1), wayGeo.getLon(numWayPoints - 1));
            } else {
                edgeOrientation = AC.calcOrientation(wayGeo.getLat(0), wayGeo.getLon(0),
                        wayGeo.getLat(1), wayGeo.getLon(1));
            }

            edgeOrientation = AC.alignOrientation(favoredHeading, edgeOrientation);
            double delta = (edgeOrientation - favoredHeading);

            if (Math.abs(delta) > 1.74) // penalize if a turn of more than 100°
            {
                edge.setUnfavored(true);
                unfavoredEdges.add(edge);
                //also apply to opposite edge for reverse routing
                VirtualEdgeIteratorState reverseEdge = getVirtualEdge(virtNodeIDintern * 4 + getPosOfReverseEdge(edgePos));
                reverseEdge.setUnfavored(true);
                unfavoredEdges.add(reverseEdge);
                enforcementOccurred = true;
            }

        }
        return enforcementOccurred;
    }

    /**
     * Sets the virtual edge with virtualEdgeId and its reverse edge to 'unfavored', which
     * effectively penalizes both virtual edges towards an adjacent node of virtualNodeId.
     * This makes it more likely (but does not guarantee) that the router chooses a route towards
     * the other adjacent node of virtualNodeId.
     * <p>
     *
     * @param virtualNodeId virtual node at which edges get unfavored
     * @param virtualEdgeId this edge and the reverse virtual edge become unfavored
     */
    public void unfavorVirtualEdgePair(int virtualNodeId, int virtualEdgeId) {
        if (!isVirtualNode(virtualNodeId)) {
            throw new IllegalArgumentException("Node id " + virtualNodeId
                    + " must be a virtual node.");
        }

        VirtualEdgeIteratorState incomingEdge =
                (VirtualEdgeIteratorState) getEdgeIteratorState(virtualEdgeId, virtualNodeId);
        VirtualEdgeIteratorState reverseEdge = (VirtualEdgeIteratorState) getEdgeIteratorState(
                virtualEdgeId, incomingEdge.getBaseNode());
        incomingEdge.setUnfavored(true);
        unfavoredEdges.add(incomingEdge);
        reverseEdge.setUnfavored(true);
        unfavoredEdges.add(reverseEdge);
    }

    /**
     * Returns all virtual edges that have been unfavored via
     * {@link #enforceHeading(int, double, boolean)} or {@link #unfavorVirtualEdgePair(int, int)}.
     */
    public Set<EdgeIteratorState> getUnfavoredVirtualEdges() {
        // Need to create a new set to convert Set<VirtualEdgeIteratorState> to
        // Set<EdgeIteratorState>.
        return new LinkedHashSet<EdgeIteratorState>(unfavoredEdges);
    }

    /**
     * Removes the 'unfavored' status of all virtual edges.
     */
    public void clearUnfavoredStatus() {
        for (VirtualEdgeIteratorState edge : unfavoredEdges) {
            edge.setUnfavored(false);
        }
        unfavoredEdges.clear();
    }

    @Override
    public int getNodes() {
        return graphModification.getVirtualNodes().getSize() + mainNodes;
    }

    @Override
    public int getEdges() {
        return graphModification.getNumVirtualEdges() + mainEdges;
    }

    @Override
    public NodeAccess getNodeAccess() {
        return nodeAccess;
    }

    @Override
    public BBox getBounds() {
        return mainGraph.getBounds();
    }

    @Override
    public EdgeIteratorState getEdgeIteratorState(int origEdgeId, int adjNode) {
        if (!isVirtualEdge(origEdgeId))
            return mainGraph.getEdgeIteratorState(origEdgeId, adjNode);

        int edgeId = origEdgeId - mainEdges;
        EdgeIteratorState eis = getVirtualEdge(edgeId);
        if (eis.getAdjNode() == adjNode || adjNode == Integer.MIN_VALUE)
            return eis;
        edgeId = getPosOfReverseEdge(edgeId);

        EdgeIteratorState eis2 = getVirtualEdge(edgeId);
        if (eis2.getAdjNode() == adjNode)
            return eis2;
        throw new IllegalStateException("Edge " + origEdgeId + " not found with adjNode:" + adjNode
                + ". found edges were:" + eis + ", " + eis2);
    }

    private VirtualEdgeIteratorState getVirtualEdge(int edgeId) {
        return graphModification.getVirtualEdge(edgeId);
    }

    private int getPosOfReverseEdge(int edgeId) {
        // find reverse edge via convention. see virtualEdges comment above
        return edgeId % 2 == 0 ? edgeId + 1 : edgeId - 1;
    }

    @Override
    public EdgeExplorer createEdgeExplorer(final EdgeFilter edgeFilter) {
        // re-use these objects between setBaseNode calls to prevent GC
        final EdgeExplorer mainExplorer = mainGraph.createEdgeExplorer(edgeFilter);
        final VirtualEdgeIterator virtualEdgeIterator = new VirtualEdgeIterator(edgeFilter, null);
        return new EdgeExplorer() {
            @Override
            public EdgeIterator setBaseNode(int baseNode) {
                if (isVirtualNode(baseNode)) {
                    List<EdgeIteratorState> virtualEdges = virtualEdgesAtVirtualNodes.get(baseNode - mainNodes);
                    return virtualEdgeIterator.reset(virtualEdges);
                } else {
                    List<EdgeIteratorState> virtualEdges = virtualEdgesAtRealNodes.get(baseNode);
                    if (virtualEdges == null) {
                        return mainExplorer.setBaseNode(baseNode);
                    } else {
                        return virtualEdgeIterator.reset(virtualEdges);
                    }
                }
            }
        };
    }

    private IntObjectMap<List<EdgeIteratorState>> buildVirtualEdgesAtRealNodes(final EdgeExplorer mainExplorer) {
        final IntObjectMap<List<EdgeIteratorState>> virtualEdgesAtRealNodes =
                new GHIntObjectHashMap<>(graphModification.getEdgeChangesAtRealNodes().size());
        graphModification.getEdgeChangesAtRealNodes().forEach(new IntObjectProcedure<GraphModification.EdgeChanges>() {
            @Override
            public void apply(int node, GraphModification.EdgeChanges edgeChanges) {
                List<EdgeIteratorState> virtualEdges = new ArrayList<>(edgeChanges.getAdditionalEdges());
                EdgeIterator mainIter = mainExplorer.setBaseNode(node);
                while (mainIter.next()) {
                    if (!edgeChanges.getRemovedEdges().contains(mainIter.getEdge())) {
                        virtualEdges.add(mainIter.detach(false));
                    }
                }
                virtualEdgesAtRealNodes.put(node, virtualEdges);
            }
        });
        return virtualEdgesAtRealNodes;
    }

    private List<List<EdgeIteratorState>> buildVirtualEdgesAtVirtualNodes() {
        final List<List<EdgeIteratorState>> virtualEdgesAtVirtualNodes = new ArrayList<>();
        final int[] vEdges = {VE_BASE_REV, VE_ADJ};
        for (int i = 0; i < graphModification.getVirtualNodes().size(); i++) {
            List<EdgeIteratorState> filteredEdges = new ArrayList<>(2);
            for (int vEdge : vEdges) {
                filteredEdges.add(graphModification.getVirtualEdge(i * 4 + vEdge));
            }
            virtualEdgesAtVirtualNodes.add(filteredEdges);
        }
        return virtualEdgesAtVirtualNodes;
    }

    @Override
    public EdgeExplorer createEdgeExplorer() {
        return createEdgeExplorer(EdgeFilter.ALL_EDGES);
    }

    @Override
    public AllEdgesIterator getAllEdges() {
        throw new UnsupportedOperationException("Not supported yet.");
    }

    @Override
    public EdgeIteratorState edge(int a, int b) {
        throw exc();
    }

    @Override
    public EdgeIteratorState edge(int a, int b, double distance, boolean bothDirections) {
        throw exc();
    }

    @Override
    public Graph copyTo(Graph g) {
        throw exc();
    }

    @Override
    public TurnCostStorage getTurnCostStorage() {
<<<<<<< HEAD
        return wrappedExtension;
=======
        return turnCostStorage;
>>>>>>> 42a541cf
    }

    @Override
    public int getOtherNode(int edge, int node) {
        if (isVirtualEdge(edge)) {
            return getEdgeIteratorState(edge, node).getBaseNode();
        }
        return mainGraph.getOtherNode(edge, node);
    }

    @Override
    public boolean isAdjacentToNode(int edge, int node) {
        if (isVirtualEdge(edge)) {
            EdgeIteratorState virtualEdge = getEdgeIteratorState(edge, node);
            return virtualEdge.getBaseNode() == node || virtualEdge.getAdjNode() == node;
        }
        return mainGraph.isAdjacentToNode(edge, node);
    }

    List<VirtualEdgeIteratorState> getVirtualEdges() {
        return graphModification.getVirtualEdges();
    }

    private UnsupportedOperationException exc() {
        return new UnsupportedOperationException("QueryGraph cannot be modified.");
    }
}<|MERGE_RESOLUTION|>--- conflicted
+++ resolved
@@ -53,11 +53,7 @@
     private final int mainEdges;
     // todo: why do we need this and do we still need it when we stop wrapping CHGraph with QueryGraph ?
     private final QueryGraph baseGraph;
-<<<<<<< HEAD
-    private final TurnCostStorage wrappedExtension;
-=======
     private final TurnCostStorage turnCostStorage;
->>>>>>> 42a541cf
     private final NodeAccess nodeAccess;
     private final GraphModification graphModification;
 
@@ -87,11 +83,7 @@
         nodeAccess = new ExtendedNodeAccess(graph.getNodeAccess(), graphModification.getVirtualNodes(), mainNodes);
 
         if (mainGraph.getTurnCostStorage() != null)
-<<<<<<< HEAD
-            wrappedExtension = new QueryGraphTurnExt(mainGraph, graphModification.getClosestEdges());
-=======
             turnCostStorage = new QueryGraphTurnExt(mainGraph, graphModification.getClosestEdges());
->>>>>>> 42a541cf
         else
             turnCostStorage = null;
 
@@ -370,11 +362,7 @@
 
     @Override
     public TurnCostStorage getTurnCostStorage() {
-<<<<<<< HEAD
-        return wrappedExtension;
-=======
         return turnCostStorage;
->>>>>>> 42a541cf
     }
 
     @Override
