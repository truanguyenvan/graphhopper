/*
 *  Licensed to GraphHopper GmbH under one or more contributor
 *  license agreements. See the NOTICE file distributed with this work for
 *  additional information regarding copyright ownership.
 *
 *  GraphHopper GmbH licenses this file to you under the Apache License,
 *  Version 2.0 (the "License"); you may not use this file except in
 *  compliance with the License. You may obtain a copy of the License at
 *
 *       http://www.apache.org/licenses/LICENSE-2.0
 *
 *  Unless required by applicable law or agreed to in writing, software
 *  distributed under the License is distributed on an "AS IS" BASIS,
 *  WITHOUT WARRANTIES OR CONDITIONS OF ANY KIND, either express or implied.
 *  See the License for the specific language governing permissions and
 *  limitations under the License.
 */
package com.graphhopper.routing.querygraph;

import com.graphhopper.routing.profiles.BooleanEncodedValue;
import com.graphhopper.routing.profiles.DecimalEncodedValue;
import com.graphhopper.routing.profiles.EnumEncodedValue;
import com.graphhopper.routing.profiles.IntEncodedValue;
import com.graphhopper.storage.IntsRef;
import com.graphhopper.util.CHEdgeIteratorState;
import com.graphhopper.util.EdgeIteratorState;
import com.graphhopper.util.GHUtility;
import com.graphhopper.util.PointList;

import java.util.Collections;
import java.util.Map;

/**
 * Creates an edge state decoupled from a graph where nodes, pointList, etc are kept in memory.
 * <p>
 * Note, this class is not suited for public use and can change with minor releases unexpectedly or
 * even gets removed.
 */
public class VirtualEdgeIteratorState implements EdgeIteratorState, CHEdgeIteratorState {
    private final PointList pointList;
    private final int edgeId;
    private final int baseNode;
    private final int adjNode;
    private final int originalEdgeKey;
    private double distance;
    private IntsRef edgeFlags;
    private String name;
    // true if edge should be avoided as start/stop
    private boolean unfavored;
    private EdgeIteratorState reverseEdge;
    private final boolean reverse;

    public VirtualEdgeIteratorState(int originalEdgeKey, int edgeId, int baseNode, int adjNode, double distance,
                                    IntsRef edgeFlags, String name, PointList pointList, boolean reverse) {
        this.originalEdgeKey = originalEdgeKey;
        this.edgeId = edgeId;
        this.baseNode = baseNode;
        this.adjNode = adjNode;
        this.distance = distance;
        this.edgeFlags = edgeFlags;
        this.name = name;
        this.pointList = pointList;
        this.reverse = reverse;
    }

    /**
     * This method returns the original edge via its key. I.e. also the direction is
     * already correctly encoded.
     *
     * @see GHUtility#createEdgeKey(int, int, int, boolean)
     */
    public int getOriginalEdgeKey() {
        return originalEdgeKey;
    }

    @Override
    public int getEdge() {
        return edgeId;
    }

    @Override
    public int getBaseNode() {
        return baseNode;
    }

    @Override
    public int getAdjNode() {
        return adjNode;
    }

    @Override
    public PointList fetchWayGeometry(int mode) {
        if (pointList.getSize() == 0)
            return PointList.EMPTY;
        // due to API we need to create a new instance per call!
        if (mode == 3)
            return pointList.clone(false);
        else if (mode == 1)
            return pointList.copy(0, pointList.getSize() - 1);
        else if (mode == 2)
            return pointList.copy(1, pointList.getSize());
        else if (mode == 0) {
            if (pointList.getSize() == 1)
                return PointList.EMPTY;
            return pointList.copy(1, pointList.getSize() - 1);
        }
        throw new UnsupportedOperationException("Illegal mode:" + mode);
    }

    @Override
    public EdgeIteratorState setWayGeometry(PointList list) {
        throw new UnsupportedOperationException("Not supported for virtual edge. Set when creating it.");
    }

    @Override
    public double getDistance() {
        return distance;
    }

    @Override
    public EdgeIteratorState setDistance(double dist) {
        this.distance = dist;
        return this;
    }

    @Override
    public IntsRef getFlags() {
        return edgeFlags;
    }

    @Override
    public EdgeIteratorState setFlags(IntsRef flags) {
        this.edgeFlags = flags;
        return this;
    }

    @Override
    public boolean get(BooleanEncodedValue property) {
        if (property == EdgeIteratorState.UNFAVORED_EDGE)
            return unfavored;

        return property.getBool(reverse, edgeFlags);
    }

    @Override
    public EdgeIteratorState set(BooleanEncodedValue property, boolean value) {
        property.setBool(reverse, edgeFlags, value);
        return this;
    }

    @Override
    public boolean getReverse(BooleanEncodedValue property) {
        if (property == EdgeIteratorState.UNFAVORED_EDGE)
            return unfavored;
        return property.getBool(!reverse, edgeFlags);
    }

    @Override
    public EdgeIteratorState setReverse(BooleanEncodedValue property, boolean value) {
        property.setBool(!reverse, edgeFlags, value);
        return this;
    }

    @Override
    public int get(IntEncodedValue property) {
        return property.getInt(reverse, edgeFlags);
    }

    @Override
    public EdgeIteratorState set(IntEncodedValue property, int value) {
        property.setInt(reverse, edgeFlags, value);
        return this;
    }

    @Override
    public int getReverse(IntEncodedValue property) {
        return property.getInt(!reverse, edgeFlags);
    }

    @Override
    public EdgeIteratorState setReverse(IntEncodedValue property, int value) {
        property.setInt(!reverse, edgeFlags, value);
        return this;
    }

    @Override
    public double get(DecimalEncodedValue property) {
        return property.getDecimal(reverse, edgeFlags);
    }

    @Override
    public EdgeIteratorState set(DecimalEncodedValue property, double value) {
        property.setDecimal(reverse, edgeFlags, value);
        return this;
    }

    @Override
    public double getReverse(DecimalEncodedValue property) {
        return property.getDecimal(!reverse, edgeFlags);
    }

    @Override
    public EdgeIteratorState setReverse(DecimalEncodedValue property, double value) {
        property.setDecimal(!reverse, edgeFlags, value);
        return this;
    }

    @Override
    public <T extends Enum> T get(EnumEncodedValue<T> property) {
        return property.getEnum(reverse, edgeFlags);
    }

    @Override
    public <T extends Enum> EdgeIteratorState set(EnumEncodedValue<T> property, T value) {
        property.setEnum(reverse, edgeFlags, value);
        return this;
    }

    @Override
    public <T extends Enum> T getReverse(EnumEncodedValue<T> property) {
        return property.getEnum(!reverse, edgeFlags);
    }

    @Override
    public <T extends Enum> EdgeIteratorState setReverse(EnumEncodedValue<T> property, T value) {
        property.setEnum(!reverse, edgeFlags, value);
        return this;
    }

    @Override
    public String getName() {
        return name;
    }

    @Override
    public EdgeIteratorState setName(String name) {
        this.name = name;
        return this;
    }

    /**
     * This method sets edge to unfavored status for routing from the start or to the stop location.
     */
    public void setUnfavored(boolean unfavored) {
        this.unfavored = unfavored;
    }

    @Override
    public String toString() {
        return baseNode + "->" + adjNode;
    }

    @Override
    public boolean isShortcut() {
        return false;
    }

    @Override
<<<<<<< HEAD
    public EdgeIteratorState add(Map<String, String> kvEntry) {
        return this;
    }

    @Override
    public String get(String key) {
        return null;
    }

    @Override
    public Map<String, String> getAll() {
        return Collections.emptyMap();
    }

    @Override
    public int getAdditionalField() {
        throw new UnsupportedOperationException("Not supported.");
    }

    @Override
=======
>>>>>>> f2fceac0
    public int getMergeStatus(int flags) {
        throw new UnsupportedOperationException("Not supported.");
    }

    @Override
    public int getSkippedEdge1() {
        throw new UnsupportedOperationException("Not supported.");
    }

    @Override
    public int getSkippedEdge2() {
        throw new UnsupportedOperationException("Not supported.");
    }

    @Override
    public CHEdgeIteratorState setSkippedEdges(int edge1, int edge2) {
        throw new UnsupportedOperationException("Not supported.");
    }

    @Override
    public CHEdgeIteratorState setFirstAndLastOrigEdges(int firstOrigEdge, int lastOrigEdge) {
        throw new UnsupportedOperationException("Not supported.");
    }

    @Override
    public int getOrigEdgeFirst() {
        return getEdge();
    }

    @Override
    public int getOrigEdgeLast() {
        return getEdge();
    }

    @Override
    public EdgeIteratorState detach(boolean reverse) {
        if (reverse) {
            // update properties of reverse edge
            // TODO copy pointList (geometry) too
            reverseEdge.setFlags(getFlags());
            reverseEdge.setName(getName());
            reverseEdge.setDistance(getDistance());
            return reverseEdge;
        } else {
            return this;
        }
    }

    @Override
    public EdgeIteratorState copyPropertiesFrom(EdgeIteratorState fromEdge) {
        throw new RuntimeException("Not supported.");
    }

    @Override
    public CHEdgeIteratorState setWeight(double weight) {
        throw new UnsupportedOperationException("Not supported.");
    }

    @Override
    public void setFlagsAndWeight(int flags, double weight) {
        throw new UnsupportedOperationException("Not supported");
    }

    @Override
    public double getWeight() {
        throw new UnsupportedOperationException("Not supported.");
    }

    public void setReverseEdge(EdgeIteratorState reverseEdge) {
        this.reverseEdge = reverseEdge;
    }

}<|MERGE_RESOLUTION|>--- conflicted
+++ resolved
@@ -238,6 +238,21 @@
         return this;
     }
 
+    @Override
+    public EdgeIteratorState add(Map<String, String> kvEntry) {
+        return this;
+    }
+
+    @Override
+    public String get(String key) {
+        return null;
+    }
+
+    @Override
+    public Map<String, String> getAll() {
+        return Collections.emptyMap();
+    }
+
     /**
      * This method sets edge to unfavored status for routing from the start or to the stop location.
      */
@@ -256,29 +271,6 @@
     }
 
     @Override
-<<<<<<< HEAD
-    public EdgeIteratorState add(Map<String, String> kvEntry) {
-        return this;
-    }
-
-    @Override
-    public String get(String key) {
-        return null;
-    }
-
-    @Override
-    public Map<String, String> getAll() {
-        return Collections.emptyMap();
-    }
-
-    @Override
-    public int getAdditionalField() {
-        throw new UnsupportedOperationException("Not supported.");
-    }
-
-    @Override
-=======
->>>>>>> f2fceac0
     public int getMergeStatus(int flags) {
         throw new UnsupportedOperationException("Not supported.");
     }
