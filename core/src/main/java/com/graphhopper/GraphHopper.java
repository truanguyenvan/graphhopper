--- conflicted
+++ resolved
@@ -820,7 +820,6 @@
         if (chFactoryDecorator.hasCHProfiles())
             return;
 
-<<<<<<< HEAD
         for (FlagEncoder encoder : encodingManager.fetchEdgeEncoders()) {
             for (String chWeightingStr : chFactoryDecorator.getCHProfileStrings()) {
                 // ghStorage is null at this point
@@ -836,20 +835,11 @@
 
                 CHAlgoFactoryDecorator.EdgeBasedCHMode edgeBasedCHMode = chFactoryDecorator.getEdgeBasedCHMode();
                 Weighting weighting = createWeighting(new HintsMap(chWeightingStr), encoder, null, null);
-                if (!(edgeBasedCHMode == EDGE_OR_NODE && encoder.supports(TurnWeighting.class))) {
+                if (!(edgeBasedCHMode == EDGE_OR_NODE && encoder.supportsTurnCosts())) {
                     chFactoryDecorator.addCHProfile(CHProfile.nodeBased(weighting));
                 }
-                if (edgeBasedCHMode != OFF && encoder.supports(TurnWeighting.class)) {
+                if (edgeBasedCHMode != OFF && encoder.supportsTurnCosts()) {
                     chFactoryDecorator.addCHProfile(CHProfile.edgeBased(weighting, uTurnCosts));
-=======
-                    CHAlgoFactoryDecorator.EdgeBasedCHMode edgeBasedCHMode = chFactoryDecorator.getEdgeBasedCHMode();
-                    if (!(edgeBasedCHMode == EDGE_OR_NODE && encoder.supportsTurnCosts())) {
-                        chFactoryDecorator.addCHProfile(CHProfile.nodeBased(createWeighting(new HintsMap(chWeightingStr), encoder, null)));
-                    }
-                    if (edgeBasedCHMode != OFF && encoder.supportsTurnCosts()) {
-                        chFactoryDecorator.addCHProfile(CHProfile.edgeBased(createWeighting(new HintsMap(chWeightingStr), encoder, null), uTurnCosts));
-                    }
->>>>>>> 32919525
                 }
             }
         }
