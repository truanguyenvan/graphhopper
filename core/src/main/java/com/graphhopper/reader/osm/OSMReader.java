--- conflicted
+++ resolved
@@ -27,6 +27,8 @@
 import com.graphhopper.reader.dem.GraphElevationSmoothing;
 import com.graphhopper.routing.OSMReaderConfig;
 import com.graphhopper.routing.ev.Country;
+import com.graphhopper.routing.ev.Distance;
+import com.graphhopper.routing.ev.GeometryEncodedValue;
 import com.graphhopper.routing.ev.Distance;
 import com.graphhopper.routing.ev.GeometryEncodedValue;
 import com.graphhopper.routing.util.AreaIndex;
@@ -281,10 +283,18 @@
         if (config.getMaxWayPointDistance() > 0 && pointList.size() > 2)
             simplifyAlgo.simplify(pointList);
 
+        IntsRef edgeFlags = (IntsRef) way.getTags().get("gh:flags");
+        if (edgeFlags.isEmpty())
+            return;
+
+        // update edge flags to potentially block access in case there are node tags
+        if (!nodeTags.isEmpty())
+            edgeFlags = encodingManager.handleNodeTags(nodeTags, IntsRef.deepCopyOf(edgeFlags));
+
         // todonow: how should we manage geometry encoded values / where do they come from, probably EncodingManager somehow?
         //          here they are very similar to tag parsers. (handleWayTags -> handleGeometry)
         GeometryEncodedValue distanceEnc = Distance.create();
-        double towerNodeDistance = distanceEnc.calculateDecimal(false, flags, pointList);
+        double towerNodeDistance = distanceEnc.calculateDecimal(false, edgeFlags, pointList);
 
         if (towerNodeDistance < 0.001) {
             // As investigation shows often two paths should have crossed via one identical point
@@ -306,23 +316,11 @@
             towerNodeDistance = maxDistance;
         }
 
-        IntsRef edgeFlags = (IntsRef) way.getTags().get("gh:flags");
-        if (edgeFlags.isEmpty())
-            return;
-
-        // update edge flags to potentially block access in case there are node tags
-        if (!nodeTags.isEmpty())
-            edgeFlags = encodingManager.handleNodeTags(nodeTags, IntsRef.deepCopyOf(edgeFlags));
-
-<<<<<<< HEAD
-        EdgeIteratorState iter = graph.edge(fromIndex, toIndex)
+        EdgeIteratorState iter = ghStorage.edge(fromIndex, toIndex)
                 .set(distanceEnc, towerNodeDistance)
                 // todonow: we need this until we replace edge.getDistance() with edge.get(distanceEnc) of course
                 .setDistance(towerNodeDistance)
-                .setFlags(flags);
-=======
-        EdgeIteratorState iter = ghStorage.edge(fromIndex, toIndex).setDistance(towerNodeDistance).setFlags(edgeFlags);
->>>>>>> fa42f779
+                .setFlags(edgeFlags);
 
         // If the entire way is just the first and last point, do not waste space storing an empty way geometry
         if (pointList.size() > 2) {
