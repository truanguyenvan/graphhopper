/*
 *  Licensed to GraphHopper GmbH under one or more contributor
 *  license agreements. See the NOTICE file distributed with this work for
 *  additional information regarding copyright ownership.
 *
 *  GraphHopper GmbH licenses this file to you under the Apache License,
 *  Version 2.0 (the "License"); you may not use this file except in
 *  compliance with the License. You may obtain a copy of the License at
 *
 *       http://www.apache.org/licenses/LICENSE-2.0
 *
 *  Unless required by applicable law or agreed to in writing, software
 *  distributed under the License is distributed on an "AS IS" BASIS,
 *  WITHOUT WARRANTIES OR CONDITIONS OF ANY KIND, either express or implied.
 *  See the License for the specific language governing permissions and
 *  limitations under the License.
 */
package com.graphhopper.routing.ch;

import com.carrotsearch.hppc.IntArrayList;
import com.carrotsearch.hppc.IntIndexedContainer;
import com.graphhopper.routing.AlgorithmOptions;
import com.graphhopper.routing.Dijkstra;
import com.graphhopper.routing.Path;
import com.graphhopper.routing.RoutingAlgorithm;
import com.graphhopper.routing.querygraph.QueryGraph;
import com.graphhopper.routing.util.*;
import com.graphhopper.routing.weighting.FastestWeighting;
import com.graphhopper.routing.weighting.ShortestWeighting;
import com.graphhopper.routing.weighting.Weighting;
import com.graphhopper.storage.*;
import com.graphhopper.storage.index.QueryResult;
import com.graphhopper.util.*;
import org.junit.Before;
import org.junit.Test;

import java.util.*;

import static com.graphhopper.util.GHUtility.updateDistancesFor;
import static com.graphhopper.util.Parameters.Algorithms.DIJKSTRA_BI;
import static org.junit.Assert.*;

/**
 * @author Peter Karich
 */
public class PrepareContractionHierarchiesTest {
<<<<<<< HEAD
    private final CarFlagEncoder carEncoder = new CarFlagEncoder(true, 5, 5, 0);
=======
    private final CarFlagEncoder carEncoder = new CarFlagEncoder(new PMap("speed_two_directions=true"));
>>>>>>> a32d9c37
    private final EncodingManager encodingManager = EncodingManager.create(carEncoder);
    private final Weighting weighting = new ShortestWeighting(carEncoder);
    private final CHProfile chProfile = CHProfile.nodeBased(weighting);
    private final TraversalMode tMode = TraversalMode.NODE_BASED;
    private GraphHopperStorage g;
    private CHGraph lg;

    // 0-1-.....-9-10
    // |         ^   \
    // |         |    |
    // 17-16-...-11<-/
    private static void initDirected2(Graph g) {
        g.edge(0, 1, 1, true);
        g.edge(1, 2, 1, true);
        g.edge(2, 3, 1, true);
        g.edge(3, 4, 1, true);
        g.edge(4, 5, 1, true);
        g.edge(5, 6, 1, true);
        g.edge(6, 7, 1, true);
        g.edge(7, 8, 1, true);
        g.edge(8, 9, 1, true);
        g.edge(9, 10, 1, true);
        g.edge(10, 11, 1, false);
        g.edge(11, 12, 1, true);
        g.edge(11, 9, 3, false);
        g.edge(12, 13, 1, true);
        g.edge(13, 14, 1, true);
        g.edge(14, 15, 1, true);
        g.edge(15, 16, 1, true);
        g.edge(16, 17, 1, true);
        g.edge(17, 0, 1, true);
    }

    // prepare-routing.svg
    private static void initShortcutsGraph(Graph g) {
        g.edge(0, 1, 1, true);
        g.edge(0, 2, 1, true);
        g.edge(1, 2, 1, true);
        g.edge(2, 3, 1.5, true);
        g.edge(1, 4, 1, true);
        g.edge(2, 9, 1, true);
        g.edge(9, 3, 1, true);
        g.edge(10, 3, 1, true);
        g.edge(4, 5, 1, true);
        g.edge(5, 6, 1, true);
        g.edge(6, 7, 1, true);
        g.edge(7, 8, 1, true);
        g.edge(8, 9, 1, true);
        g.edge(4, 11, 1, true);
        g.edge(9, 14, 1, true);
        g.edge(10, 14, 1, true);
        g.edge(11, 12, 1, true);
        g.edge(12, 15, 1, true);
        g.edge(12, 13, 1, true);
        g.edge(13, 16, 1, true);
        g.edge(15, 16, 2, true);
        g.edge(14, 16, 1, true);
    }

    private static void initExampleGraph(Graph g) {
        //5-1-----2
        //   \ __/|
        //    0   |
        //   /    |
        //  4-----3
        //
        g.edge(0, 1, 1, true);
        g.edge(0, 2, 1, true);
        g.edge(0, 4, 3, true);
        g.edge(1, 2, 3, true);
        g.edge(2, 3, 1, true);
        g.edge(4, 3, 2, true);
        g.edge(5, 1, 2, true);
    }

    @Before
    public void setUp() {
        g = createGHStorage();
        lg = g.getCHGraph();
    }

    private GraphHopperStorage createGHStorage() {
        return createGHStorage(chProfile);
    }

    private GraphHopperStorage createGHStorage(CHProfile p) {
        return new GraphBuilder(encodingManager).setCHProfiles(p).create();
    }

    @Test
    public void testReturnsCorrectWeighting() {
        PrepareContractionHierarchies prepare = createPrepareContractionHierarchies(g);
        prepare.doWork();
        assertSame(weighting, prepare.getWeighting());
    }

    @Test
    public void testAddShortcuts() {
        initExampleGraph(g);
        int old = lg.getEdges();
        PrepareContractionHierarchies prepare = createPrepareContractionHierarchies(g);
        prepare.doWork();
        assertEquals(old + 2, lg.getEdges());
    }

    @Test
    public void testMoreComplexGraph() {
        initShortcutsGraph(g);
        int oldCount = g.getEdges();
        PrepareContractionHierarchies prepare = createPrepareContractionHierarchies(g);
        prepare.doWork();
        assertEquals(oldCount, g.getEdges());
        assertEquals(oldCount + 7, lg.getEdges());
    }

    @Test
    public void testDirectedGraph() {
        g.edge(5, 4, 3, false);
        g.edge(4, 5, 10, false);
        g.edge(2, 4, 1, false);
        g.edge(5, 2, 1, false);
        g.edge(3, 5, 1, false);
        g.edge(4, 3, 1, false);
        g.freeze();
        int oldCount = lg.getEdges();
        assertEquals(6, oldCount);
        PrepareContractionHierarchies prepare = createPrepareContractionHierarchies(g);
        prepare.doWork();
        assertEquals(2, prepare.getShortcuts());
        assertEquals(oldCount, lg.getOriginalEdges());
        assertEquals(oldCount + 2, lg.getEdges());
        RoutingAlgorithm algo = prepare.getRoutingAlgorithmFactory().createAlgo(lg, new AlgorithmOptions(DIJKSTRA_BI, weighting, tMode));
        Path p = algo.calcPath(4, 2);
        assertEquals(3, p.getDistance(), 1e-6);
        assertEquals(IntArrayList.from(4, 3, 5, 2), p.calcNodes());
    }

    @Test
    public void testDirectedGraph2() {
        initDirected2(g);
        int oldCount = g.getEdges();
        assertEquals(19, oldCount);
        PrepareContractionHierarchies prepare = createPrepareContractionHierarchies(g);
        prepare.doWork();
        // PrepareTowerNodesShortcutsTest.printEdges(g);
        assertEquals(oldCount, g.getEdges());
        assertEquals(oldCount, GHUtility.count(g.getAllEdges()));

        long numShortcuts = 9;
        assertEquals(numShortcuts, prepare.getShortcuts());
        assertEquals(oldCount, lg.getOriginalEdges());
        assertEquals(oldCount + numShortcuts, lg.getEdges());
        assertEquals(oldCount + numShortcuts, GHUtility.count(lg.getAllEdges()));
        RoutingAlgorithm algo = prepare.getRoutingAlgorithmFactory().createAlgo(lg, new AlgorithmOptions(DIJKSTRA_BI, weighting, tMode));
        Path p = algo.calcPath(0, 10);
        assertEquals(10, p.getDistance(), 1e-6);
        assertEquals(IntArrayList.from(0, 1, 2, 3, 4, 5, 6, 7, 8, 9, 10), p.calcNodes());
    }

    private void initRoundaboutGraph(Graph g) {
        //              roundabout:
        //16-0-9-10--11   12<-13
        //    \       \  /      \
        //    17       \|        7-8-..
        // -15-1--2--3--4       /     /
        //     /         \-5->6/     /
        //  -14            \________/

        g.edge(16, 0, 1, true);
        g.edge(0, 9, 1, true);
        g.edge(0, 17, 1, true);
        g.edge(9, 10, 1, true);
        g.edge(10, 11, 1, true);
        g.edge(11, 28, 1, true);
        g.edge(28, 29, 1, true);
        g.edge(29, 30, 1, true);
        g.edge(30, 31, 1, true);
        g.edge(31, 4, 1, true);

        g.edge(17, 1, 1, true);
        g.edge(15, 1, 1, true);
        g.edge(14, 1, 1, true);
        g.edge(14, 18, 1, true);
        g.edge(18, 19, 1, true);
        g.edge(19, 20, 1, true);
        g.edge(20, 15, 1, true);
        g.edge(19, 21, 1, true);
        g.edge(21, 16, 1, true);
        g.edge(1, 2, 1, true);
        g.edge(2, 3, 1, true);
        g.edge(3, 4, 1, true);

        g.edge(4, 5, 1, false);
        g.edge(5, 6, 1, false);
        g.edge(6, 7, 1, false);
        g.edge(7, 13, 1, false);
        g.edge(13, 12, 1, false);
        g.edge(12, 4, 1, false);

        g.edge(7, 8, 1, true);
        g.edge(8, 22, 1, true);
        g.edge(22, 23, 1, true);
        g.edge(23, 24, 1, true);
        g.edge(24, 25, 1, true);
        g.edge(25, 27, 1, true);
        g.edge(27, 5, 1, true);
        g.edge(25, 26, 1, false);
        g.edge(26, 25, 1, false);
    }

    @Test
    public void testRoundaboutUnpacking() {
        initRoundaboutGraph(g);
        int oldCount = g.getEdges();
        PrepareContractionHierarchies prepare = createPrepareContractionHierarchies(g);
        prepare.doWork();
        assertEquals(oldCount, g.getEdges());
        assertEquals(oldCount, lg.getOriginalEdges());
        assertEquals(oldCount + 23, lg.getEdges());
        RoutingAlgorithm algo = prepare.getRoutingAlgorithmFactory().createAlgo(lg, new AlgorithmOptions(DIJKSTRA_BI, weighting, tMode));
        Path p = algo.calcPath(4, 7);
        assertEquals(IntArrayList.from(4, 5, 6, 7), p.calcNodes());
    }

    private void initUnpackingGraph(GraphHopperStorage g, CHGraph lg, Weighting w) {
        final IntsRef edgeFlags = encodingManager.createEdgeFlags();
        carEncoder.getAccessEnc().setBool(false, edgeFlags, true);
        carEncoder.getAccessEnc().setBool(true, edgeFlags, false);
        carEncoder.getAverageSpeedEnc().setDecimal(false, edgeFlags, 30.0);
        double dist = 1;
        g.edge(10, 0).setDistance(dist).setFlags(edgeFlags);
        EdgeIteratorState edgeState01 = g.edge(0, 1);
        edgeState01.setDistance(dist).setFlags(edgeFlags);
        EdgeIteratorState edgeState12 = g.edge(1, 2).setDistance(dist).setFlags(edgeFlags);
        EdgeIteratorState edgeState23 = g.edge(2, 3).setDistance(dist).setFlags(edgeFlags);
        EdgeIteratorState edgeState34 = g.edge(3, 4).setDistance(dist).setFlags(edgeFlags);
        EdgeIteratorState edgeState45 = g.edge(4, 5).setDistance(dist).setFlags(edgeFlags);
        EdgeIteratorState edgeState56 = g.edge(5, 6).setDistance(dist).setFlags(edgeFlags);
        int oneDirFlags = PrepareEncoder.getScFwdDir();

        int tmpEdgeId = edgeState01.getEdge();
        g.freeze();
        double weight = w.calcEdgeWeight(edgeState01, false) + w.calcEdgeWeight(edgeState12, false);
        int sc0_2 = lg.shortcut(0, 2, oneDirFlags, w.calcEdgeWeight(edgeState01, false) + w.calcEdgeWeight(edgeState12, false), tmpEdgeId, edgeState12.getEdge());

        tmpEdgeId = sc0_2;
        weight += w.calcEdgeWeight(edgeState23, false);
        int sc0_3 = lg.shortcut(0, 3, oneDirFlags, weight, tmpEdgeId, edgeState23.getEdge());

        tmpEdgeId = sc0_3;
        weight += w.calcEdgeWeight(edgeState34, false);
        int sc0_4 = lg.shortcut(0, 4, oneDirFlags, weight, tmpEdgeId, edgeState34.getEdge());

        tmpEdgeId = sc0_4;
        weight += w.calcEdgeWeight(edgeState45, false);
        int sc0_5 = lg.shortcut(0, 5, oneDirFlags, weight, tmpEdgeId, edgeState45.getEdge());

        tmpEdgeId = sc0_5;
        weight += w.calcEdgeWeight(edgeState56, false);
        int sc0_6 = lg.shortcut(0, 6, oneDirFlags, weight, tmpEdgeId, edgeState56.getEdge());

        lg.setLevel(0, 10);
        lg.setLevel(6, 9);
        lg.setLevel(5, 8);
        lg.setLevel(4, 7);
        lg.setLevel(3, 6);
        lg.setLevel(2, 5);
        lg.setLevel(1, 4);
        lg.setLevel(10, 3);
    }

    @Test
    public void testUnpackingOrder() {
        initUnpackingGraph(g, lg, weighting);
        PrepareContractionHierarchies prepare = createPrepareContractionHierarchies(g);
        // do not call prepare.doWork() here
        RoutingAlgorithm algo = prepare.getRoutingAlgorithmFactory().createAlgo(lg, new AlgorithmOptions(DIJKSTRA_BI, weighting, tMode));
        Path p = algo.calcPath(10, 6);
        assertEquals(7, p.getDistance(), 1e-5);
        assertEquals(IntArrayList.from(10, 0, 1, 2, 3, 4, 5, 6), p.calcNodes());
    }

    @Test
    public void testUnpackingOrder_Fastest() {
        Weighting w = new FastestWeighting(carEncoder);
        initUnpackingGraph(g, lg, w);

        PrepareContractionHierarchies prepare = createPrepareContractionHierarchies(g);
        // do not call prepare.doWork() here
        RoutingAlgorithm algo = prepare.getRoutingAlgorithmFactory().createAlgo(lg, new AlgorithmOptions(DIJKSTRA_BI, weighting, tMode));
        Path p = algo.calcPath(10, 6);
        assertEquals(7, p.getDistance(), 1e-1);
        assertEquals(IntArrayList.from(10, 0, 1, 2, 3, 4, 5, 6), p.calcNodes());
    }

    @Test
    public void testDisconnects() {
        //            4
        //            v
        //            0
        //            v
        //  8 -> 3 -> 6 -> 1 -> 5
        //            v
        //            2
        //            v
        //            7
        g.edge(8, 3, 1, false);
        g.edge(3, 6, 1, false);
        g.edge(6, 1, 1, false);
        g.edge(1, 5, 1, false);
        g.edge(4, 0, 1, false);
        g.edge(0, 6, 1, false);
        g.edge(6, 2, 1, false);
        g.edge(2, 7, 1, false);
        g.freeze();

        PrepareContractionHierarchies prepare = createPrepareContractionHierarchies(g)
                .useFixedNodeOrdering(new NodeOrderingProvider() {
                    @Override
                    public int getNodeIdForLevel(int level) {
                        return level;
                    }

                    @Override
                    public int getNumNodes() {
                        return g.getNodes();
                    }
                });
        prepare.doWork();
        CHEdgeExplorer explorer = lg.createEdgeExplorer();
        // shortcuts (and edges) leading to or coming from lower level nodes should be disconnected
        // so far we are only disconnecting shortcuts however, see comments in CHGraphImpl.
        assertEquals(buildSet(7, 8, 0, 1, 2, 3), GHUtility.getNeighbors(explorer.setBaseNode(6)));
        assertEquals(buildSet(6, 0), GHUtility.getNeighbors(explorer.setBaseNode(4)));
        assertEquals(buildSet(6, 1), GHUtility.getNeighbors(explorer.setBaseNode(5)));
        assertEquals(buildSet(8, 2), GHUtility.getNeighbors(explorer.setBaseNode(7)));
        assertEquals(buildSet(3), GHUtility.getNeighbors(explorer.setBaseNode(8)));
    }

    private Set<Integer> buildSet(Integer... values) {
        return new HashSet<>(Arrays.asList(values));
    }

    @Test
    public void testStallOnDemandViaVirtuaNode_issue1574() {
        // this test reproduces the issue that appeared in issue1574
        // the problem is very intricate and a combination of all these things:
        // * contraction hierarchies
        // * stall-on-demand (without sod there is no problem, at least in this test)
        // * shortcuts weight rounding
        // * via nodes/virtual edges and the associated weight precision (without virtual nodes between source and target
        //   there is no problem, but this can happen for via routes
        // * the fact that the LevelEdgeFilter always accepts virtual nodes
        // here we wil construct a special case where a connection is not found without the fix in #1574.

        // use fastest weighting in this test to be able to fine-tune some weights via the speed (see below)
        Weighting fastestWeighting = new FastestWeighting(carEncoder);
        CHProfile chProfile = CHProfile.nodeBased(fastestWeighting);
        g = createGHStorage(chProfile);
        lg = g.getCHGraph();
        // the following graph reproduces the issue. note that we will use the node ids as ch levels, so there will
        // be a shortcut 3->2 visible at node 2 and another one 3->4 visible at node 3.
        // we will fine-tune the edge-speeds such that without the fix node 4 will be stalled and node 5 will not get
        // discovered. consequently, no path will be found, because only the forward search runs (from 0 to 7 the
        // shortest path is strictly upward). node 4 is only stalled when node 2 gets stalled before, which in turn will
        // happen due to the the virtual node between 3 and 1.
        //
        // start 0 - 3 - x - 1 - 2
        //             \         |
        //               sc ---- 4 - 5 - 6 - 7 finish
        g.edge(0, 3, 1, true);
        EdgeIteratorState edge31 = g.edge(3, 1, 1, true);
        g.edge(1, 2, 1, true);
        EdgeIteratorState edge24 = g.edge(2, 4, 1, true);
        g.edge(4, 5, 1, true);
        g.edge(5, 6, 1, true);
        g.edge(6, 7, 1, true);
        updateDistancesFor(g, 0, 0.001, 0.0000);
        updateDistancesFor(g, 3, 0.001, 0.0001);
        updateDistancesFor(g, 1, 0.001, 0.0002);
        updateDistancesFor(g, 2, 0.001, 0.0003);
        updateDistancesFor(g, 4, 0.000, 0.0003);
        updateDistancesFor(g, 5, 0.000, 0.0004);
        updateDistancesFor(g, 6, 0.000, 0.0005);
        updateDistancesFor(g, 7, 0.000, 0.0006);

        // we use the speed to fine tune some weights:
        // the weight of edge 3-1 is chosen such that node 2 gets stalled in the forward search via the incoming shortcut
        // at node 2 coming from 3. this happens because due to the virtual node x between 3 and 1, the weight of the
        // spt entry at 2 is different to the sum of the weights of the spt entry at node 3 and the shortcut edge. this
        // is due to different floating point rounding arithmetic of shortcuts and virtual edges on the query graph.
        edge31.set(carEncoder.getAverageSpeedEnc(), 22);
        edge31.setReverse(carEncoder.getAverageSpeedEnc(), 22);

        // just stalling node 2 alone would not lead to connection not found, because the shortcut 3-4 still finds node
        // 4. however, we can choose the weight of edge 2-4 such that node 4 also gets stalled via node 2.
        // it is important that node 2 gets stalled before otherwise node 4 would have already be discovered.
        // note that without the virtual node between 3 and 1 node 2 would not even be explored in the forward search,
        // but because of the virtual node the strict upward search is modified and goes like 0-3-x-1-2.
        edge24.set(carEncoder.getAverageSpeedEnc(), 27.5);
        edge24.setReverse(carEncoder.getAverageSpeedEnc(), 27.5);

        // prepare ch, use node ids as levels
        PrepareContractionHierarchies pch = createPrepareContractionHierarchies(g, chProfile);
        pch.useFixedNodeOrdering(new NodeOrderingProvider() {
            @Override
            public int getNodeIdForLevel(int level) {
                return level;
            }

            @Override
            public int getNumNodes() {
                return g.getNodes();
            }
        }).doWork();
        assertEquals("there should be exactly two (bidirectional) shortcuts (2-3) and (3-4)", 2, lg.getEdges() - lg.getOriginalEdges());

        // insert virtual node and edges
        QueryResult qr = new QueryResult(0.0001, 0.0015);
        qr.setClosestEdge(edge31);
        qr.setSnappedPosition(QueryResult.Position.EDGE);
        qr.setClosestNode(8);
        qr.setWayIndex(0);
        qr.calcSnappedPoint(new DistanceCalc2D());
        QueryGraph queryGraph = QueryGraph.lookup(lg, qr);

        // we make sure our weight fine tunings do what they are supposed to
        double weight03 = getWeight(queryGraph, fastestWeighting, 0, 3, false);
        double scWeight23 = weight03 + ((CHEdgeIteratorState) getEdge(lg, 2, 3, true)).getWeight();
        double scWeight34 = weight03 + ((CHEdgeIteratorState) getEdge(lg, 3, 4, false)).getWeight();
        double sptWeight2 = weight03 + getWeight(queryGraph, fastestWeighting, 3, 8, false) + getWeight(queryGraph, fastestWeighting, 8, 1, false) + getWeight(queryGraph, fastestWeighting, 1, 2, false);
        double sptWeight4 = sptWeight2 + getWeight(queryGraph, fastestWeighting, 2, 4, false);
        assertTrue("incoming shortcut weight 3->2 should be smaller than sptWeight at node 2 to make sure 2 gets stalled", scWeight23 < sptWeight2);
        assertTrue("sptWeight at node 4 should be smaller than shortcut weight 3->4 to make sure node 4 gets stalled", sptWeight4 < scWeight34);

        Path path = pch.getRoutingAlgorithmFactory().createAlgo(queryGraph, AlgorithmOptions.start().build()).calcPath(0, 7);
        assertEquals("wrong or no path found", IntArrayList.from(0, 3, 8, 1, 2, 4, 5, 6, 7), path.calcNodes());
    }

    private double getWeight(Graph graph, Weighting w, int from, int to, boolean incoming) {
        return w.calcEdgeWeight(getEdge(graph, from, to, false), incoming);
    }

    private EdgeIteratorState getEdge(Graph graph, int from, int to, boolean incoming) {
        EdgeFilter filter = incoming ? DefaultEdgeFilter.inEdges(carEncoder) : DefaultEdgeFilter.outEdges(carEncoder);
        EdgeIterator iter = graph.createEdgeExplorer(filter).setBaseNode(from);
        while (iter.next()) {
            if (iter.getAdjNode() == to) {
                return iter;
            }
        }
        throw new IllegalArgumentException("Could not find edge from: " + from + " to: " + to);
    }

    @Test
    public void testCircleBug() {
        //  /--1
        // -0--/
        //  |
        g.edge(0, 1, 10, true);
        g.edge(0, 1, 4, true);
        g.edge(0, 2, 10, true);
        g.edge(0, 3, 10, true);
        PrepareContractionHierarchies prepare = createPrepareContractionHierarchies(g);
        prepare.doWork();
        assertEquals(0, prepare.getShortcuts());
    }

    @Test
    public void testBug178() {
        // 5--------6__
        // |        |  \
        // 0-1->-2--3--4
        //   \-<-/
        //
        g.edge(1, 2, 1, false);
        g.edge(2, 1, 1, false);

        g.edge(5, 0, 1, true);
        g.edge(5, 6, 1, true);
        g.edge(0, 1, 1, true);
        g.edge(2, 3, 1, true);
        g.edge(3, 4, 1, true);
        g.edge(6, 3, 1, true);

        PrepareContractionHierarchies prepare = createPrepareContractionHierarchies(g);
        prepare.doWork();
        assertEquals(2, prepare.getShortcuts());
    }

    // 0-1-2-3-4
    // |     / |
    // |    8  |
    // \   /   /
    //  7-6-5-/
    void initBiGraph(Graph graph) {
        graph.edge(0, 1, 100, true);
        graph.edge(1, 2, 1, true);
        graph.edge(2, 3, 1, true);
        graph.edge(3, 4, 1, true);
        graph.edge(4, 5, 25, true);
        graph.edge(5, 6, 25, true);
        graph.edge(6, 7, 5, true);
        graph.edge(7, 0, 5, true);
        graph.edge(3, 8, 20, true);
        graph.edge(8, 6, 20, true);
    }

    //    public static void printEdges(CHGraph g) {
//        RawEdgeIterator iter = g.getAllEdges();
//        while (iter.next()) {
//            EdgeSkipIterator single = g.getEdgeProps(iter.edge(), iter.nodeB());
//            System.out.println(iter.nodeA() + "<->" + iter.nodeB() + " \\"
//                    + single.skippedEdge1() + "," + single.skippedEdge2() + " (" + iter.edge() + ")"
//                    + ", dist: " + (float) iter.weight()
//                    + ", level:" + g.getLevel(iter.nodeA()) + "<->" + g.getLevel(iter.nodeB())
//                    + ", bothDir:" + CarFlagEncoder.isBoth(iter.setProperties()));
//        }
//        System.out.println("---");
//    }
    @Test
    public void testBits() {
        int fromNode = Integer.MAX_VALUE / 3 * 2;
        int endNode = Integer.MAX_VALUE / 37 * 17;

        long edgeId = (long) fromNode << 32 | endNode;
        assertEquals((BitUtil.BIG.toBitString(edgeId)),
                BitUtil.BIG.toLastBitString(fromNode, 32) + BitUtil.BIG.toLastBitString(endNode, 32));
    }

    @Test
    public void testMultiplePreparationsIdenticalView() {
        CarFlagEncoder tmpCarEncoder = new CarFlagEncoder();
        BikeFlagEncoder tmpBikeEncoder = new BikeFlagEncoder();
        EncodingManager tmpEncodingManager = EncodingManager.create(tmpCarEncoder, tmpBikeEncoder);

        // FastestWeighting would lead to different shortcuts due to different default speeds for bike and car
        CHProfile carProfile = CHProfile.nodeBased(new ShortestWeighting(tmpCarEncoder));
        CHProfile bikeProfile = CHProfile.nodeBased(new ShortestWeighting(tmpBikeEncoder));

        List<CHProfile> profiles = Arrays.asList(carProfile, bikeProfile);
        GraphHopperStorage ghStorage = new GraphBuilder(tmpEncodingManager).setCHProfiles(profiles).create();
        initShortcutsGraph(ghStorage);

        ghStorage.freeze();

        for (CHProfile p : profiles) {
            checkPath(ghStorage, p, 7, 5, IntArrayList.from(3, 9, 14, 16, 13, 12));
        }
    }

    @Test
    public void testMultiplePreparationsDifferentView() {
        CarFlagEncoder tmpCarEncoder = new CarFlagEncoder();
        BikeFlagEncoder tmpBikeEncoder = new BikeFlagEncoder();
        EncodingManager tmpEncodingManager = EncodingManager.create(tmpCarEncoder, tmpBikeEncoder);

        CHProfile carProfile = CHProfile.nodeBased(new FastestWeighting(tmpCarEncoder));
        CHProfile bikeProfile = CHProfile.nodeBased(new FastestWeighting(tmpBikeEncoder));

        GraphHopperStorage ghStorage = new GraphBuilder(tmpEncodingManager).setCHProfiles(carProfile, bikeProfile).create();
        initShortcutsGraph(ghStorage);
        GHUtility.getEdge(ghStorage, 9, 14).
                set(tmpBikeEncoder.getAccessEnc(), false).
                setReverse(tmpBikeEncoder.getAccessEnc(), false);

        ghStorage.freeze();

        checkPath(ghStorage, carProfile, 7, 5, IntArrayList.from(3, 9, 14, 16, 13, 12));
        // detour around blocked 9,14
        checkPath(ghStorage, bikeProfile, 9, 5, IntArrayList.from(3, 10, 14, 16, 13, 12));
    }

    @Test
    public void testReusingNodeOrdering() {
        CarFlagEncoder carFlagEncoder = new CarFlagEncoder();
        MotorcycleFlagEncoder motorCycleEncoder = new MotorcycleFlagEncoder();
        EncodingManager em = EncodingManager.create(carFlagEncoder, motorCycleEncoder);
        CHProfile carProfile = CHProfile.nodeBased(new FastestWeighting(carFlagEncoder));
        CHProfile motorCycleProfile = CHProfile.nodeBased(new FastestWeighting(motorCycleEncoder));
        GraphHopperStorage ghStorage = new GraphBuilder(em).setCHProfiles(carProfile, motorCycleProfile).create();

        int numNodes = 5_000;
        int numQueries = 100;
        long seed = System.nanoTime();
        Random rnd = new Random(seed);
        GHUtility.buildRandomGraph(ghStorage, rnd, numNodes, 1.3, true, true, carFlagEncoder.getAverageSpeedEnc(), 0.7, 0.9, 0.8);
        ghStorage.freeze();

        // create CH for cars
        StopWatch sw = new StopWatch().start();
        PrepareContractionHierarchies carPch = PrepareContractionHierarchies.fromGraphHopperStorage(ghStorage, carProfile);
        carPch.doWork();
        CHGraph carCH = ghStorage.getCHGraph(carProfile);
        long timeCar = sw.stop().getMillis();

        // create CH for motorcycles, re-use car contraction order
        // this speeds up contraction significantly, but can lead to slower queries
        sw = new StopWatch().start();
        NodeOrderingProvider nodeOrderingProvider = carCH.getNodeOrderingProvider();
        PrepareContractionHierarchies motorCyclePch = PrepareContractionHierarchies.fromGraphHopperStorage(ghStorage, motorCycleProfile)
                .useFixedNodeOrdering(nodeOrderingProvider);
        motorCyclePch.doWork();
        CHGraph motorCycleCH = ghStorage.getCHGraph(motorCycleProfile);

        // run a few sample queries to check correctness
        for (int i = 0; i < numQueries; ++i) {
            Dijkstra dijkstra = new Dijkstra(ghStorage, motorCycleProfile.getWeighting(), TraversalMode.NODE_BASED);
            RoutingAlgorithm chAlgo = motorCyclePch.getRoutingAlgorithmFactory().createAlgo(motorCycleCH, AlgorithmOptions.start().weighting(motorCycleProfile.getWeighting()).build());

            int from = rnd.nextInt(numNodes);
            int to = rnd.nextInt(numNodes);
            double dijkstraWeight = dijkstra.calcPath(from, to).getWeight();
            double chWeight = chAlgo.calcPath(from, to).getWeight();
            assertEquals(dijkstraWeight, chWeight, 1.e-1);
        }
        long timeMotorCycle = sw.getMillis();

        assertTrue("reusing node ordering should speed up ch contraction", timeMotorCycle < 0.5 * timeCar);
    }

    private void checkPath(GraphHopperStorage g, CHProfile p, int expShortcuts, double expDistance, IntIndexedContainer expNodes) {
        CHGraph lg = g.getCHGraph(p);
        PrepareContractionHierarchies prepare = createPrepareContractionHierarchies(g, p);
        prepare.doWork();
        assertEquals(p.toString(), expShortcuts, prepare.getShortcuts());
        RoutingAlgorithm algo = prepare.getRoutingAlgorithmFactory().createAlgo(lg, new AlgorithmOptions(DIJKSTRA_BI, p.getWeighting(), tMode));
        Path path = algo.calcPath(3, 12);
        assertEquals(path.toString(), expDistance, path.getDistance(), 1e-5);
        assertEquals(path.toString(), expNodes, path.calcNodes());
    }

    private PrepareContractionHierarchies createPrepareContractionHierarchies(GraphHopperStorage g) {
        return createPrepareContractionHierarchies(g, chProfile);
    }

    private PrepareContractionHierarchies createPrepareContractionHierarchies(GraphHopperStorage g, CHProfile p) {
        g.freeze();
        return PrepareContractionHierarchies.fromGraphHopperStorage(g, p);
    }

}<|MERGE_RESOLUTION|>--- conflicted
+++ resolved
@@ -44,11 +44,7 @@
  * @author Peter Karich
  */
 public class PrepareContractionHierarchiesTest {
-<<<<<<< HEAD
-    private final CarFlagEncoder carEncoder = new CarFlagEncoder(true, 5, 5, 0);
-=======
-    private final CarFlagEncoder carEncoder = new CarFlagEncoder(new PMap("speed_two_directions=true"));
->>>>>>> a32d9c37
+    private final CarFlagEncoder carEncoder = new CarFlagEncoder(true, 5, 5, 0, true);
     private final EncodingManager encodingManager = EncodingManager.create(carEncoder);
     private final Weighting weighting = new ShortestWeighting(carEncoder);
     private final CHProfile chProfile = CHProfile.nodeBased(weighting);
