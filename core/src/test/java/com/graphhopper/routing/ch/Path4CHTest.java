--- conflicted
+++ resolved
@@ -4,12 +4,9 @@
 import com.graphhopper.routing.Path;
 import com.graphhopper.routing.RoutingAlgorithm;
 import com.graphhopper.routing.profiles.DecimalEncodedValue;
-<<<<<<< HEAD
 import com.graphhopper.routing.util.CarFlagEncoder;
-=======
 import com.graphhopper.routing.profiles.EncodedValueLookup;
 import com.graphhopper.routing.profiles.TurnCost;
->>>>>>> 04b1b103
 import com.graphhopper.routing.util.EncodingManager;
 import com.graphhopper.routing.util.FlagEncoder;
 import com.graphhopper.storage.CHGraph;
@@ -29,11 +26,7 @@
 
     @Before
     public void init() {
-<<<<<<< HEAD
         encoder = new CarFlagEncoder(5, 5, 10).setSpeedTwoDirections(true);
-=======
-        encoder = new MotorcycleFlagEncoder(5, 5, maxTurnCosts);
->>>>>>> 04b1b103
         EncodingManager em = EncodingManager.create(encoder);
         graph = new GraphBuilder(em)
                 .setCHProfileStrings("car|fastest|edge")
