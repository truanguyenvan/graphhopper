/*
 *  Licensed to GraphHopper and Peter Karich under one or more contributor license
 *  agreements. See the NOTICE file distributed with this work for
 *  additional information regarding copyright ownership.
 *
 *  GraphHopper licenses this file to you under the Apache License,
 *  Version 2.0 (the "License"); you may not use this file except
 *  in compliance with the License. You may obtain a copy of the
 *  License at
 *
 *       http://www.apache.org/licenses/LICENSE-2.0
 *
 *  Unless required by applicable law or agreed to in writing, software
 *  distributed under the License is distributed on an "AS IS" BASIS,
 *  WITHOUT WARRANTIES OR CONDITIONS OF ANY KIND, either express or implied.
 *  See the License for the specific language governing permissions and
 *  limitations under the License.
 */
package com.graphhopper.routing.util;

import java.util.HashMap;
import java.util.Map;

import com.graphhopper.reader.OSMWay;
import org.junit.Test;
import static org.junit.Assert.*;

/**
 *
 * @author Peter Karich
 */
public class CarFlagEncoderTest
{
    private final EncodingManager em = new EncodingManager("CAR,BIKE,FOOT");
    private final CarFlagEncoder encoder = (CarFlagEncoder) em.getEncoder("CAR");

    @Test
    public void testAccess()
    {
        Map<String, String> map = new HashMap<String, String>();
        OSMWay way = new OSMWay(1, map);
        assertFalse(encoder.acceptWay(way) > 0);
        map.put("highway", "service");
        assertTrue(encoder.acceptWay(way) > 0);
        map.put("access", "no");
        assertFalse(encoder.acceptWay(way) > 0);

        map.clear();
        map.put("highway", "track");
        map.put("motorcar", "no");
        assertFalse(encoder.acceptWay(way) > 0);

        map.clear();
        map.put("highway", "unclassified");
        map.put("ford", "yes");
        assertFalse(encoder.acceptWay(way) > 0);
        map.put("motorcar", "yes");
        assertTrue(encoder.acceptWay(way) > 0);

        map.clear();
        map.put("route", "ferry");
        assertTrue(encoder.acceptWay(way) > 0);
        map.put("motorcar", "no");
        assertFalse(encoder.acceptWay(way) > 0);

        map.clear();
        map.put("route", "ferry");
        map.put("foot", "yes");
        assertFalse(encoder.acceptWay(way) > 0);
    }

    @Test
    public void testSetAccess()
    {
        assertTrue(encoder.isForward(encoder.setProperties(0, true, true)));
        assertTrue(encoder.isBackward(encoder.setProperties(0, true, true)));

        assertTrue(encoder.isForward(encoder.setProperties(0, true, false)));
        assertFalse(encoder.isBackward(encoder.setProperties(0, true, false)));

        assertFalse(encoder.isForward(encoder.setProperties(0, false, true)));
        assertTrue(encoder.isBackward(encoder.setProperties(0, false, true)));
    }

    @Test
    public void testSpeedLimitBiggerThanMaxValue()
    {
        Map<String, String> map = new HashMap<String, String>();
        OSMWay way = new OSMWay(1, map);
        map.put("highway", "trunk");
        map.put("maxspeed", "500");
<<<<<<< HEAD
        long allowed = encoder.isAllowed(way);
        long encoded = encoder.handleWayTags(way, allowed, 0);
=======
        long allowed = encoder.acceptWay(way);
        long encoded = encoder.handleWayTags(allowed, way);
>>>>>>> d98914cf
        assertEquals(100, encoder.getSpeed(encoded));
    }

    @Test
    public void testSpeed()
    {
        // limit bigger than default road speed
        Map<String, String> map = new HashMap<String, String>();
        OSMWay way = new OSMWay(1, map);
        map.put("highway", "trunk");
        map.put("maxspeed", "110");
<<<<<<< HEAD
        long allowed = encoder.isAllowed(way);
        long encoded = encoder.handleWayTags(way, allowed, 0);
=======
        long allowed = encoder.acceptWay(way);
        long encoded = encoder.handleWayTags(allowed, way);
>>>>>>> d98914cf
        assertEquals(95, encoder.getSpeed(encoded));

        map.clear();
        map.put("highway", "residential");
        map.put("surface", "cobblestone");
<<<<<<< HEAD
        allowed = encoder.isAllowed(way);
        encoded = encoder.handleWayTags(way, allowed, 0);
=======
        allowed = encoder.acceptWay(way);
        encoded = encoder.handleWayTags(allowed, way);
>>>>>>> d98914cf
        assertEquals(30, encoder.getSpeed(encoded)); 
        
        map.clear();
        map.put("highway", "track");
<<<<<<< HEAD
        allowed = encoder.isAllowed(way);
        encoded = encoder.handleWayTags(way, allowed, 0);
=======
        allowed = encoder.acceptWay(way);
        encoded = encoder.handleWayTags(allowed, way);
>>>>>>> d98914cf
        assertEquals(15, encoder.getSpeed(encoded));
        
        map.clear();
        map.put("highway", "track");
        map.put("tracktype", "grade1");
<<<<<<< HEAD
        allowed = encoder.isAllowed(way);
        encoded = encoder.handleWayTags(way, allowed, 0);
=======
        allowed = encoder.acceptWay(way);
        encoded = encoder.handleWayTags(allowed, way);
>>>>>>> d98914cf
        assertEquals(20, encoder.getSpeed(encoded));
        
        map.clear();
        map.put("highway", "track");
        map.put("tracktype", "grade5");
<<<<<<< HEAD
        allowed = encoder.isAllowed(way);
        encoded = encoder.handleWayTags(way, allowed, 0);
=======
        allowed = encoder.acceptWay(way);
        encoded = encoder.handleWayTags(allowed, way);
>>>>>>> d98914cf
        assertEquals(5, encoder.getSpeed(encoded));
    }

    @Test
    public void testSetSpeed()
    {
        assertEquals(10, encoder.getSpeed(encoder.setSpeed(0, 10)));
    }

    @Test
    public void testRailway()
    {
        Map<String, String> map = new HashMap<String, String>();
        OSMWay way = new OSMWay(1, map);
        map.put("highway", "secondary");
        map.put("railway", "rail");
        // disallow rail
        assertEquals(0, encoder.acceptWay(way));

        way = new OSMWay(1, map);
        map.put("highway", "secondary");
        map.put("railway", "tram");
        // but allow tram to be on the same way
        assertNotSame(0, encoder.acceptWay(way));
    }

    @Test
    public void testBasics()
    {
        assertTrue(encoder.isForward(encoder.flagsDefault(true, true)));
        assertTrue(encoder.isBackward(encoder.flagsDefault(true, true)));
        assertTrue(encoder.isBoth(encoder.flagsDefault(true, true)));

        assertTrue(encoder.isForward(encoder.flagsDefault(true, false)));
        assertFalse(encoder.isBackward(encoder.flagsDefault(true, false)));
        assertFalse(encoder.isBoth(encoder.flagsDefault(true, false)));
    }

    @Test
    public void testOverwrite()
    {
        long forward = encoder.setProperties(10, true, false);
        long backward = encoder.swapDirection(forward);
        long both = encoder.setProperties(20, true, true);
        assertTrue(encoder.canBeOverwritten(forward, forward));
        assertTrue(encoder.canBeOverwritten(backward, backward));
        assertTrue(encoder.canBeOverwritten(forward, both));
        assertTrue(encoder.canBeOverwritten(backward, both));

        assertTrue(encoder.canBeOverwritten(both, both));
        assertFalse(encoder.canBeOverwritten(both, forward));
        assertFalse(encoder.canBeOverwritten(both, backward));
        assertFalse(encoder.canBeOverwritten(forward, backward));
        assertFalse(encoder.canBeOverwritten(backward, forward));
    }

    @Test
    public void testSwapDir()
    {
        long swappedFlags = encoder.swapDirection(encoder.flagsDefault(true, true));
        assertTrue(encoder.isForward(swappedFlags));
        assertTrue(encoder.isBackward(swappedFlags));

        swappedFlags = encoder.swapDirection(encoder.flagsDefault(true, false));

        assertFalse(encoder.isForward(swappedFlags));
        assertTrue(encoder.isBackward(swappedFlags));

        assertEquals(0, encoder.swapDirection(0));
    }
}<|MERGE_RESOLUTION|>--- conflicted
+++ resolved
@@ -89,13 +89,8 @@
         OSMWay way = new OSMWay(1, map);
         map.put("highway", "trunk");
         map.put("maxspeed", "500");
-<<<<<<< HEAD
-        long allowed = encoder.isAllowed(way);
+        long allowed = encoder.acceptWay(way);
         long encoded = encoder.handleWayTags(way, allowed, 0);
-=======
-        long allowed = encoder.acceptWay(way);
-        long encoded = encoder.handleWayTags(allowed, way);
->>>>>>> d98914cf
         assertEquals(100, encoder.getSpeed(encoded));
     }
 
@@ -107,60 +102,35 @@
         OSMWay way = new OSMWay(1, map);
         map.put("highway", "trunk");
         map.put("maxspeed", "110");
-<<<<<<< HEAD
-        long allowed = encoder.isAllowed(way);
+        long allowed = encoder.acceptWay(way);
         long encoded = encoder.handleWayTags(way, allowed, 0);
-=======
-        long allowed = encoder.acceptWay(way);
-        long encoded = encoder.handleWayTags(allowed, way);
->>>>>>> d98914cf
         assertEquals(95, encoder.getSpeed(encoded));
 
         map.clear();
         map.put("highway", "residential");
         map.put("surface", "cobblestone");
-<<<<<<< HEAD
-        allowed = encoder.isAllowed(way);
-        encoded = encoder.handleWayTags(way, allowed, 0);
-=======
-        allowed = encoder.acceptWay(way);
-        encoded = encoder.handleWayTags(allowed, way);
->>>>>>> d98914cf
+        allowed = encoder.acceptWay(way);
+        encoded = encoder.handleWayTags(way, allowed, 0);
         assertEquals(30, encoder.getSpeed(encoded)); 
         
         map.clear();
         map.put("highway", "track");
-<<<<<<< HEAD
-        allowed = encoder.isAllowed(way);
-        encoded = encoder.handleWayTags(way, allowed, 0);
-=======
-        allowed = encoder.acceptWay(way);
-        encoded = encoder.handleWayTags(allowed, way);
->>>>>>> d98914cf
+        allowed = encoder.acceptWay(way);
+        encoded = encoder.handleWayTags(way, allowed, 0);
         assertEquals(15, encoder.getSpeed(encoded));
         
         map.clear();
         map.put("highway", "track");
         map.put("tracktype", "grade1");
-<<<<<<< HEAD
-        allowed = encoder.isAllowed(way);
-        encoded = encoder.handleWayTags(way, allowed, 0);
-=======
-        allowed = encoder.acceptWay(way);
-        encoded = encoder.handleWayTags(allowed, way);
->>>>>>> d98914cf
+        allowed = encoder.acceptWay(way);
+        encoded = encoder.handleWayTags(way, allowed, 0);
         assertEquals(20, encoder.getSpeed(encoded));
         
         map.clear();
         map.put("highway", "track");
         map.put("tracktype", "grade5");
-<<<<<<< HEAD
-        allowed = encoder.isAllowed(way);
-        encoded = encoder.handleWayTags(way, allowed, 0);
-=======
-        allowed = encoder.acceptWay(way);
-        encoded = encoder.handleWayTags(allowed, way);
->>>>>>> d98914cf
+        allowed = encoder.acceptWay(way);
+        encoded = encoder.handleWayTags(way, allowed, 0);
         assertEquals(5, encoder.getSpeed(encoded));
     }
 
