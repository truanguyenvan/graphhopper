--- conflicted
+++ resolved
@@ -39,13 +39,7 @@
 
     @Override
     protected GraphHopperStorage newGHStorage(Directory dir, boolean is3D) {
-<<<<<<< HEAD
-        return new GraphHopperStorage(dir, encodingManager, is3D, new TurnCostExtension());
-=======
-        GraphHopperStorage g = new GraphHopperStorage(dir, encodingManager, is3D, true);
-        turnCostStorage = g.getTurnCostExtension();
-        return g;
->>>>>>> 983ae01e
+        return new GraphHopperStorage(dir, encodingManager, is3D, true);
     }
 
     @Override
@@ -103,7 +97,7 @@
         graph.setSegmentSize(128);
         graph.create(100); // 100 is the minimum size
 
-        TurnCostExtension turnCostStorage = (TurnCostExtension) graph.getExtension();
+        TurnCostExtension turnCostStorage = graph.getTurnCostExtension();
         TurnCostAccess tca = new TurnCostAccess("car", graph);
         // assert that turnCostStorage can hold 104 turn cost entries at the beginning
         assertEquals(128, turnCostStorage.getCapacity());
