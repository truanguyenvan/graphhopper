1.0
<<<<<<< HEAD
    removed GenericWeighting and DataFlagEncoder as a normal CarFlagEncoder does the job too. Or use the new FlexModelWeighting.
=======
    revert compression of landmark preparation data, see #1749 and #1376
    removed GenericWeighting and DataFlagEncoder as a normal CarFlagEncoder does the job too
>>>>>>> 60e6bc27
    add required EncodedValues like road_class to EncodingManager if not added from user
    removed PathNative,PathBidirRef,Path4CH,EdgeBasedPathCH and moved path extraction code out of Path class, added PathExtractor,BidirPathExtractor(+subclasses for CH) instead, #1730
    conditional turn restrictions now supported, #1683
    added new `curbside` feature, #1697
    moved QueryGraph to new routing.querygraph package
    removed GraphExtension, #1783, renamed TurnCostExtension to TurnCostStorage
    removed `heading`, `pass_through` and `ch.force_heading` parameters for speed mode/CH, #1763

0.13
    removed docker compose file
    PathDetails return null instead of -1 for Infinity by default
    replaced AverageSpeedDetails by DecimalDetails
    moved TagParser into new package: com.graphhopper.routing.util.parsers
    removed FlagEncoderFactory.DEFAULT
    removed forestry and motorroad from RoadClass
    SpatialRule.AccessValue replaced by RoadAccess
    removed EncodedValueLookup.hasEncoder, use hasEncodedValue instead
    removed MappedDecimalEncodedValue: should be replaced with FactoredDecimalEncodedValue
    DataFlagEncoder: it is now required to add EncodedValues before. graph.encoded_values: max_speed,road_class,road_environment,road_access
    instead of EncodingManager.ROUNDABOUT use Roundabout.KEY
    changed output format of result=pointlist and moved it into separate endpoint /spt
    removed TraversalMode.EDGE_BASED_1DIR and TraversalMode.EDGE_BASED_2DIR_UTURN, renamed TraversalMode.EDGE_BASED_2DIR to TraversalMode.EDGE_BASED
    to prevent u-turns when using edge-based algorithms it is now required to use TurnWeighting, #1640
    GraphHopperStorage.getGraph(Class) was replaced by GraphHopperStorage.getBase/CHGraph(), #1669
    CHGraph.shortcut(int, int) was removed (use .shortcut(int, int, ...) and/or .shortcutEdgeBased(int, int, ...) instead, #1693
    CH graphs are now identified using CHProfile instead of Weighting, #1670
    removed the 'traversal_mode` request parameter for /route, instead of 'traversal_mode=edge_based_2dir' use edge_based=true
    removed GraphHopper.set/getTraversalMode() methods, #1705
    edge-based CH is now chosen by default if it was prepared, #1706
    it is now possible to specify finite u-turn costs for CH preparation, #1671
    removed distances from CH shortcuts, reduces memory consumption per shortcut by 4 bytes (about 8-10%), #1719

0.12
    renamed VirtualEdgeIteratorState.getOriginalEdgeKey to more precise getOriginalEdgeKey #1549
    access refactoring #1436 that moves AccessValue into SpatialRule.Access
    refactoring of EncodingManager to use builder pattern. Migration should be simple. Replace new EncodingManager with EncodingManager.create
	The methods GraphHopper.setEnableInstructions/setPreferredLanguage is now in EncodingManager.Builder
    EncodingManager.supports renames to hasEncoder
    big refactoring #1447: to increase 64bit limit of flags, make reverse direction handling easier, to allow shared EncodedValues,
        remove reverseFlags method, much simpler property access, simplify FlagEncoder (maybe even deprecate this interface at a later stage)
    moved shp-reader into separate repository: https://github.com/graphhopper/graphhopper-reader-shp    

0.11
    web resources for dropwizard web framework (no servlets anymore) #1108
    prefix -Dgraphhopper. for command line arguments necessary, see docs/web/quickstart.md or docs/core/quickstart-from-source.md#running--debbuging-with-intellij for details
    delegated reading properties to dropwizard, i.e. the new format yml is not read again in GraphHopper.init
    changed file format for landmarks #1376
    convert properties into new yml format via: https://gist.github.com/karussell/dbc9b4c455bca98b6a38e4a160e23bf8

0.10
    introduce path details
    added handcoded API java client to this repository

0.9
    remove war bundling support #297
    rename of DefaultModule to GraphHopperModule and GHServletModule to GraphHopperServletModule
    EncodedValue uses Math.round(value/factor). This can change the retrieved values for EncodedValues #954
    EncodedDoubleValue and EncodedValue requires maxValue/factor to be a natural number #954
    default base algorithm for all modes is bidirectional A* (except speed mode)
    introduced landmarks based hybrid mode, #780
    moving all prepare.xy configs to prepare.ch.xy and e.g. disallow the old
    removed deprecated methods in GraphHopper (setCHWeighting, setCHWeightings, getCHWeightings, setCHWeightings, getCHPrepareThreads, setCHPrepareThreads), Path.calcMillis, findID of LocationIndex and all implementations

0.8
    refactoring to Weighting class, see #807
    removed FlagEncoder from parameters as weighting.getFlagEncoder can and is used
    all properties with prefix "osmreader." changed to "datareader." and osmreader.osm changed to datareader.file
    maven/gradle dependency graphhopper is now splitted into graphhopper-core and graphhopper-reader-osm, i.e. if you previouls depend on 'graphhopper' artificat you should now use graphhopper-reader-osm except environments like Android where you just load the graph and do no import
    use GraphHopperOSM as base class instead of GraphHopper
    OSM reader separated from core, use new graphhopper-core package
    moved subnetwork code into own package com.graphhopper.routing.subnetwork
    moved weighting code into own package com.graphhopper.routing.weighting
    code format has changed, so it is important to change your PRs too before you merge master, see discussion #770

0.7        
    added snapped points to output JSON for every path
    the foot routing is now much smoother and only considers safe paths, to use beautiful roads (i.e. prefer hiking routes etc) use the new 'hike' profiles, see #633
    vehicle constants have moved to FlagEncoderFactory
    several constants changed to under score notation see #719 with a few breaking changes, e.g. use lower case names for flag encoders or jsonp_allowed instead of the jsonpAllowed annotation
    moving all string parameter constants into the Parameters class
    no more acceptedRailways set see #662 for more information
    web API: content type of gpx export is now application/gpx+xml if not explicitely specified
    use prepare.ch.weightings instead of prepare.chWeighting e.g. for disabling CH use prepare.ch.weightings=no
    GraphHopper class is refactored regarding RoutingAlgorithmFactory in order to fix problem when integrating flexibility routing, most of the CH related stuff is moved into CHAlgoFactoryDecorator, several methods are deprecated to use the methods of the decorator, see #631
    WeightingMap is now named HintsMap
    use the correct graphHopperFolder as no automatic fallback to 'folder-gh' is happening anymore, see #704
    refactored FlagEncoder.handleFerryWay to getFerrySpeed to make it possible to fix #665
    removed setWeightLimit as too unspecific for arbitrary weights, use setMaxVisitedNodes instead
    missing renames for Path.setEdgeEntry -> setSPTEntry and AbstractAlgorithm.createEdgeEntry -> createSPTEntry

0.6
    removed methods deprecated in 0.4 and 0.5
    renamed EdgeEntry to SPTEntry and AStar.AStarEdge to AStar.AStarEntry
    parameter force removed from AbstractFlagEncoder.applyMaxSpeed
    GHResponse now wraps multiple PathWrapper; renamed GraphHopper.getPaths to calcPaths as 'get' sounded too cheap; a new method RoutingAlgorithm.calcPaths is added; see #596
    moving lgpl licensed file into own submodule graphhopper-tools-lgpl
    renaming of Tarjans algorithm class to TarjansSCCAlgorithm
    more strict naming for Weighting enforced and more strict matching to select Weighting (equals check), #490
    specify the preferred-language for way names during graph import (ISO 639-1 or ISO 639-2)
    renaming of getCHWeighting to getCHWeightings due to supporting multiple CH weightings, #623
    deprecation of setCHWeighting, please use setCHWeightings instead, #623

0.5
    Several names have changed see #466, #467, #468
    GraphHopper.optimize removed use postProcessing instead
    method GraphHopper.getGraph() changed to getGraphHopperStorage()
    the interface GraphStorage does no longer extend from the Graph interface. Use GraphHopperStorage (which implements the Graph interface via the base graph) or only Graph instead
    now it is necessary to call baseGraph/chGraph.freeze in order to use the chGraph (to simply determine when an edgeId is a shortcut)    
    LevelGraphStorage is now a GraphHopperStorage with an additional ch graph (CHGraphImpl)
    GraphHopperStorage implements now the Graph interface and delegates all necessary methods to the underlying base graph. To do routing you call getGraph(CHGraph.class or Graph.class) where the parameter Graph.class returns the base graph and the behaviour is identical to GraphHopperStorage itself
    renamed LevelGraph* to CHGraph*
    renamed NoGraphExtension to NoOpExtension
    removed visitedNodes method in GraphHopper replaced with per response information: response.getHints().getLong("visited_nodes.sum", 0)
    added ability to store hints in GHResponse which will be forwarded to the json too
    breaking change in HTTP API: error JSON format changed to be message:"" instead of within info.errors, see updated api documentation
    made GHResponse.getMillis, Path.getMillis, GPXEntry.getMillis deprecated, use getTime instead
    in AbstractFlagEncoder, parse*() and getStr() are now deprecated, use properties.get* instead

0.4
    translation key turn changed and merged with left etc into turn_left, turn_right etc
    create location index before preparation in the GraphHopper class
    encodingManager.getSingle() is removed and flagEncoder list is no longer sorted, the first vehicle is used for CH preparation    
    removed LocationIndexTreeSC, use new LocationIndexTree(levelGraph.getBaseGraph(), directory) instead
    getLevel and setLevel do no longer automatically increase node count, use getNodeAccess.ensureNode for that
    normal algorithms are now possible on prepared graph use getBaseGraph, see #116
    GHResponse no longer has isFound method, use !hasErrors instead
    merged unused Edge class into EdgeEntry
    astar and astarbi are now both none-heuristic and take parameters for beeline approximation: astar.approximation=BeelineSimplification|BeelineAccurate or astarbi.approximation=...
    making GPX export according to the schema to support import from various tools like basecamp
    refactoring: AllEdgesIterator.getMaxId is now named getCount
    major change of internal API: moved method "Path RoutingAlgorithm.calcPath(QueryResult,QueryResult)" to a helper method QueryGraph.lookup, call queryResult.getClosestNode for the calcPath(nodeFrom,nodeTo) method
    no cachedWays and cachedPoints in Path anymore
    Path.findInstruction was moved to InstructionList.find
    if start and end point are identical an algorithm will find the path consisting only of one node, one point and one instruction (finish instruction), but without edges
    astarbi has new default values for approximation (false) and approximation_factor (1.2) in RoutingAlgorithmFactorySimple
    instead of strings use the variables in AlgorithmOptions to specify an algorithm
    use RoutingAlgorithmFactorySimple instead of RoutingAlgorithmFactory, also more constistent algorithm preparation handling due to new AlgorithmOptions, therefor removed NoOpAlgorithmPreparation
    GHResponse.getXX methods now fail fast (throw an exception) if an error while route calculation occured. See #287
    renamed less often used URL parameter 'min_path_precision' to way_point_max_distance which makes it identical to the setWayPointMaxDistance method used for simplification at OSMImport
    removed douglas.minprecision from Java API ghRequest.hints => use wayPointMaxDistance instead
    encoder.supportTurnCost is replaced by encoder.supports(TurnWeighting.class)
    CmdArgs is now a Map<String, String> instead Map<String, Object>. The value will be parsed up on every getXY call, makes storing string vs. object less error-prone
    removed GHRequest.getHint, instead use the provided methods in GHRequest.getHints().getXY and GHRequest.getHints().put
    important graph incompatibility as properties cannot be loaded. renamed osmreader.bytesForFlags to graph.bytesForFlags, renamed config property osmreader.acceptWay to graph.flagEncoders
    default weighting is now fastest, fixing #261
    moved method GraphHopper.main into tools module and class com.graphhopper.tools.Import, see #250
    refactored GraphHopper.createWeighting to accept more than one configuration option, see #237
    refactored GraphHopper.disableCHShortcuts to setCHEnable(boolean)
    moving the boolean parameter of GraphHopper.setInMemory into a separate method setStoreOnFlush
    renaming of GraphHopper.setCHShortcuts to setCHWeighting, as well as the property prepare.chShortcuts to prepare.chWeighting
    jsonp is disabled by default. You need to enable it in the config.properties, see the config-example.properties
    EncodingManager cannot be null in GraphHopperStorage. If you need to parse EncodingManager configuration from existing graph use EncodingManager.create
    no reflection done in EncodingManager which improves portability and makes configuration of encoders possible before adding to manager
    removed dijkstraNativebi as no performance advantage but maintenance disadvantage and similar to oneToManyDijkstra
    to provide context for turn costs we needed to add prevEdgeId into Weighting.calcWeight, see new documentation
    with the introduction of lock protection mechanism (see #112) GraphHopper needs always write access, see also #217
    new GraphHopper.clean method to remove the graph directory via Java API    

0.3.0
    introduced prefer bits, now bike uses more bits and 3 bike encoder do not fit into 32 bit anymore, will be fixed later
    moved Translation argument into Path.calcInstruction for more fine grained control, instructions are now uncached and GHRequest: new locale parameter
    CoordTrig and the like are removed, GHPlace is mostly replaced by GHPoint and so GHRequest has now methods ala addPoint instead
    removed isBoth from AbstractFlagEncoder, moved canBeOverwritten and associated test to PrepareEncoder
    removed unused directory.rename
    refactor edge.copyProperties into copyPropertiesTo to have similar semantics as Graph.copyTo
    calcWeight now contains reverse boolean to calculate correct direction dependent weight
    completely different web API response format. see docs/web
    swapDirections is renamed to reverseFlags (EncodingManager and FlagEncoders)
    edgeState.detach has now a reverse parameter, just use false to get previous results
    web api: buildDate contains now timezone, algoType is replaced with weighting
    dijkstraNative is now dijkstraNativebi
    fixed #151
    calcWeight now contains reverse boolean to calculate correct direction dependent weight
    EncodingManager always takes the encoders in constructor, to force always init
    GraphHopper.setMemory(true, true/false) was refactored to GraphHopper.setMemory(true/false), use mmap config via GraphHopper.setMemoryMapped()
    incompatible edges => you need to re-import data and/or update the edges file
    the instructions of the web response does not contain times (string) but instead millis (long)
    PrepareContractionHierarchies.setPeriodicUpdates is now in percentage not in absolute counts
    improved bike routing #132, #138, #139, #150
    gpx export via API, HTTP (route?type=gpx) and web interface is possible: #113, #136, #141   

0.2.0
23 Nov 2013

    change inconsistent default settings for contraction hierarchies in the API - see https://lists.openstreetmap.org/pipermail/graphhopper/2013-December/000585.html
    fixed issues with android:
        graphhopper: use maps from 0.2 path; updated maps
        mapsforge: use mapsforge-map dependency; merged #461; avoid duplicates otherwise mapsforge-core would be duplicate (?)
    refactored/renamed classes and methods:
        refactor 'flags' from int to long (still only int is stored)
        replacing Graph.edge(a,b,dist,edgeFlags) by Graph.edge(a,b).setDistance().setFlags()
        FlagEncoder.flags => use FlagEncoder.setProperties or separate setAccess and setSpeed method
        renamed LocationIDResult to QueryResult and Location2NodesNtree to LocationIndexTree
        renamed Location2IDIndex to LocationIndex
        renamed WeightCalculation to Weighting and getWeight to calcWeight        
            the URL parameter algoType in web module is now deprecated and 'weighting' should be used
        removed GHDijkstraHeap, GHDijkstraHeap2    
        made DistanceCalc into interface (new DistanceCalcEarth implementation)
        made GraphStorage into interface (new GraphHopperStorage implementation) move some methods from Graph into GraphStorage -> optimize + node removal stuff -> not necessary in algorithms
    incompatible storage layout due to:
        pluggable endianness (#103) -> changed default endianess to LITTLE
    add highly experimental UnsafeDataAccess to speed up search ~15%
    several small bug fixes and improvements
    different edge insert
    important bug fix for edge retrieval which leads to massive speed up in prepare + CH algos
    finally fixed major feature request #27 to allow gps-to-gps queries instead of only junction-to-junction ones.
        follow up in #52 and #115
        slower but more precise and necessary edge distance calculation
    fixed bug #105 for disconnected areas    
    fix which made CH preparation ~5% faster
    more align API for all algorithms. and initCollection is called via 1000 not something depending on the graph size
    API changed
        case of vehicle now case does not matter
        returned distance is in meter now
    better i18n support
    fixed major bug #102 when removing subnetworks
    fixed bug #89 for trams on roads
    completed improvement #93 for ferries
    edge explorer makes none-CH algorithms ~8% faster
    link to all closed issues: https://github.com/graphhopper/graphhopper/issues?milestone=2&state=closed


0.1.1
06 August 2013

    correct maven bundling and some more issues
    more i18n


0.1
23 July 2013

    initial version with lots of features 
    24 closed issues:
        https://github.com/graphhopper/graphhopper/issues?milestone=3&state=closed
    e.g.:
    Route instructions
    Implement OSM import for bike/foot/car
    More compact graph (nodes along a way are stored in a separate storage => faster and reduced RAM usage)
    Made routing working world wide. Make German-sized networks working on Android.
    Made routing faster via bidirectional algorithms, contraction hierarchies, graph sorting, better OSM integration and some fine tuning.<|MERGE_RESOLUTION|>--- conflicted
+++ resolved
@@ -1,10 +1,6 @@
 1.0
-<<<<<<< HEAD
-    removed GenericWeighting and DataFlagEncoder as a normal CarFlagEncoder does the job too. Or use the new FlexModelWeighting.
-=======
+    removed GenericWeighting and DataFlagEncoder as a normal CarFlagEncoder does the job too. Or use the new CustomWeighting.
     revert compression of landmark preparation data, see #1749 and #1376
-    removed GenericWeighting and DataFlagEncoder as a normal CarFlagEncoder does the job too
->>>>>>> 60e6bc27
     add required EncodedValues like road_class to EncodingManager if not added from user
     removed PathNative,PathBidirRef,Path4CH,EdgeBasedPathCH and moved path extraction code out of Path class, added PathExtractor,BidirPathExtractor(+subclasses for CH) instead, #1730
     conditional turn restrictions now supported, #1683
