### 6.0 [not yet released]
<<<<<<< HEAD
- For DecimalEncodedValues with useMaximumAsInfinity=true and a single bit of space make sure you always use Double.POSITIVE_INFINITY to set the value, see #2623
=======
- renamed DouglasPeucker to RamerDouglasPeucker
>>>>>>> 0a0264a5
- path details at via-points are no longer merged, see #2626
- removed the FlagEncoder interface. for example encoder.getAccessEnc() is now encodingManager.getBooleanEncodedValue(
  VehicleAccess.key("car")), #2611
- backward incompatible change as instructions and the street_name path detail do no longer contain the ref #2598
- StringIndex is now EdgeKVStorage and can store e.g. byte arrays. String values needs to be limited to 255 bytes before
  storing them. See EdgeKVStorage.cutString and #2597.
- the Matrix client changed and users have to adapt the usage, see #2587
- replaced car$access with car_access (and same for <vehicle>$average_speed and <vehicle>$priority)
- don't allow cars or motorcycles to use ways tagged with service=emergency_access (#2484)
- faster flexible routing, especially in conjunction with turn costs (#2571)

### 5.0 [23 Mar 2022]

- Use routing.instructions to disable instructions on the server side. datareader.instructions is used to disable the
  name parsing (#2537)
- no more explicit passByDefaultBarriers in FlagEncoders, blockByDefaultBarriers was renamed to just barriers, no more
  handling of highway=ford (#2538)
- OSMReader no longer sets the artificial estimated_distance tag, but sets the edge_distance and point_list tags for all
  edges, the way_distance for selected ways and additionally the duration:seconds and speed_from_duration tags when the
  duration tag is present (#2528)
- fixed speed calculation for ferry routes with duration tags (#2528)
- request gzipping for matrix and route clients (#2511)
- bugfix: client-hc now considers headings and custom models (#2009, #2535)
- the artificial tag duration:seconds is now a long, no longer a string, commit 6d81d8ae8de52987522991edd835e42c8d2046cf
- added FlagEncoder#getName (use just like toString() before), commit 86f6a8b5209ad8ef47c24d935f5746e7694eb11c
- faster edge-based CH preparation, especially with large u-turn costs and GermanyCountryRule (many large weight edges
  due to access=destination on tracks) (#2522)
- consider subnetworks when evaluating curbside constraints (#2502)
- improved node-based CH performance (faster preparation and less shortcuts(=memory usage)) (#2491)
- the GraphHopperApplication class was moved from com.graphhopper.http to com.graphhopper.application (#2487)
- it is now possible to add CH preparations to an existing graph folder, CH graphs no longer need to be added before
  GraphHopperStorage#freeze (#2481)
- the two EncodedValue implementations accept now negative values too. The default value can now only be 0 or
  Double.Infinity, but this option will be removed later too, see discussion in #2473
- throw MaximumNodesExceededException instead of a generic IllegalArgumentException (#2464)
- removed graphhopper.sh script. Use java command directly instead. (#2431)
- removed the ferry argument of TagParser#handleWayTags. ferry ways can be recognized using the reader way (#2467)
- removed RoadEnvironment.SHUTTLE_TRAIN. this is covered by `FERRY` (#2466)
- create edge flags per edge, not per way. increases custom_area precision. areas are recognized by points along the
  edges now -> (#2457, #2472)
- fixed handling of too large mtb:scale tags (#2458)
- added Toll.MISSING; custom models must be adapted to check for explicit toll values e.g `toll != NO`
  -> `toll == HGV || toll == ALL` (#2164)
- use GraphHopper#setGraphHopperLocation before calling load() instead of GraphHopper#load(graphHopperLocation) (#2437)
- barrier nodes at junctions are now ignored (#2433)
- AbstractFlagEncoder#handleNodeTags was replaced by AbstractFlagEncoder#isBarrier (#2434)
- consider heading when snapping coordinates to the road network, this is especially important for navigation (#2411)
- OSMReader no longer sets the artificial 'estimated_center' tag and processNode also receives EMPTY_NODEs (971d686)

### 4.0 [29 Sep 2021]

- faster node-based CH preparation (~20%), (#2390)
- more flexible ElevationProvider interface, support providing elevation via node tags (#2374, #2381)
- added country encoded value for all countries (#2353)
- bike improvements (#2357, #2371, #2389)
- improved handling of barriers (#2345, #2340, #2406)
- removed spatial rules, replaced by country rules and custom areas (#2353)
- removed api module and moved it into web-api, no more Jackson MixIns (#2372)
- flag encoders are no longer versioned (#2355)
- JSON route response contains now bbox if start and end are identical
- renamed PriorityCode enums: AVOID_IF_POSSIBLE -> SLIGHT_AVOID, REACH_DEST -> AVOID, AVOID_AT_ALL_COSTS -> AVOID_MORE, WORST -> BAD
- added smoothness encoded value, used to determine bike speed (#2303)
- maps: custom_model is now included in URL (#2328)
- maps/isochrone: works for different profiles now (#2332)
- there is no stable tag anymore, either use master or one of the release branches like 2.x, 3.x, ...
- moved custom model editor to github.com/graphhopper/custom-model-editor
- PointList#getSize() -> PointList#size()
- migrated tests from junit 4 to 5 (#2324)
- barriers do no longer block by default for car; remove block_barriers config option (see discussion in #2340)

### 3.0 [17 May 2021]

- removed the stable tag (was pointing to commit dd2c20c763e4c19b701e92386432b37713cd8dc5)
- fix location lookup with point hints for curved roads, #2319
- custom_model_file only accepts file names without path. Use custom_model_folder instead.
- the load method in GraphHopperWeb (client-hc) was removed
- routing.ch.disabling_allowed and routing.lm.disabling_allowed configuration options are no longer supported
- moved the graphhopper-reader-osm module into core, use the graphhopper-core module directly instead. GraphHopperOSM is
  deprecated, use GraphHopper instead.
- subnetwork removal has changed and for every LocationIndex lookup one needs to explicitly include the new 'subnetwork'
  EncodedValue, see #2290
- DefaultEdgeFilter was renamed to AccessFilter. Use DefaultSnapFilter for the location lookup to make sure the query
  points do not snap to subnetworks. Previously subnetwork edges' access was set to zero, but this is no longer the
  case. Now subnetworks need to be identified by the subnetwork encoded value.
- moved the graphhopper-isochrone module into graphhopper-core
- removed setEncodingManager use setProfiles instead or for more custom requirements use
  GraphHopper.getEncodingManagerBuilder
- CustomWeighting language breaks old format but is more powerful and easier to read; it also allows factors >1 for
  server-side CustomModels
- renamed GHUtilities.setProperties to setSpeed
- Helper.createFormatter is using the ENGLISH Locale instead of UK, see #2186
- the name of an encoded value can only contain lower letters, underscore or numbers. It has to start with a lower
  letter
- default for GraphHopperMatrixWeb (client for Matrix API) is now the sync POST request without the artificial polling
  delay in most cases
- refactored TransportationMode to better reflect the usage in source data parsing only
- customizable routing is included in the endpoint /route (under the "custom_model" entry) and does not need to be
  enabled
- the format of customizable routing completely changed but the maps demo includes a simple editor to learn it easily (#2239). See #2209 and #2251. See examples in this blog
  post: https://www.graphhopper.com/blog/2020/05/31/examples-for-customizable-routing/
- removed Dockerfile
- the second argument of the VirtualEdgeIteratorState constructor is now an edge key (was an edge id before)
- removed instruction annotations(cycleway, off_bike, ford, ferry, private, toll)
- the boundaries file is now expected to provide the countrycodes via the `ISO3166-1:alpha3` property

### 2.0 [29 Sep 2020]

- AbstractFlagEncoder#getMaxSpeed returns now Double#NaN instead of -1 if no maxspeed was found
- renamed QueryResult -> Snap
- much faster CH preparation (node- and edge-based), but increased memory usage during preparation, #2132
- added navigation repo #2071
- use Java 8 also for core, client-hc and reader-osm modules. all modules use Java 8 now
- removed android demo, #1940
- added edge key path detail, #2073
- fixed bug for turn restrictions on bridges/tunnels, #2070
- improved resolution of elevation profiles, 3D Ramer-Douglas-Peucker and long edge sampling, #1953

### 1.0 [22 May 2020]

- changes to config.yml:
  * properties have to follow the snake_case, #1918, easy convert via https://github.com/karussell/snake_case
  * all routing profiles have to be configured when setting up GraphHopper, #1958, #1922
  * for developing with JavaScript, npm and the web UI it is important to change your assets overrides to
    web/target/classes/assets/, see #2041
- moved SPTEntry and ShortcutUnpacker to com.graphhopper.routing(.ch)
- renamed PathWrapper to ResponsePath
- removed min_one_way_network_size parameter, #2042
- moved package from core/src/test/java/com/graphhopper/routing/profiles to ev
- removed HintsMap
- removed /change endpoint
- removed vehicle,weighting and edge_based from GraphHopper class, replaced with new profile parameter, #1958
- there no longer is a default vehicle, not setting the vehicle now only works if there is exactly one profile that
  matches the other parameters. anyway you should use the new profile rather than the vehicle parameter.
- removed IPFilter. Use a firewall instead.
- PMap refactored. It is recommended to use putObject(String, Object) instead of put, #1956
- removed UnsafeDataAccess as not maintained, see #1620
- add profiles parameter and replace prepare.ch/lm.weightings and prepare.ch.edge_based with profiles_ch/lm config
  parameters, #1922
- GraphHopper class no longer enables CH by default, #1914
- replaced command line arguments -Dgraphhopper.. with -Ddw.graphhopper.. due to #1879, see also #1897
- GraphHopper.init(CmdArgs)->GraphHopper.init(GraphHopperConfig), see #1879
- removed GenericWeighting and DataFlagEncoder as a normal CarFlagEncoder does the job too. Or use the new
  CustomWeighting see #1841
- remove TurnWeighting, see #1863
- speed up path simplification with path details/instructions, see #1802
- revert compression of landmark preparation data, see #1749 and #1376
- add required EncodedValues like road_class to EncodingManager if not added from user
- removed PathNative,PathBidirRef,Path4CH,EdgeBasedPathCH and moved path extraction code out of Path class, added
  PathExtractor,BidirPathExtractor(+subclasses for CH) instead, #1730
- conditional turn restrictions now supported, #1683
- added new `curbside` feature, #1697
- moved QueryGraph to new routing.querygraph package
- removed GraphExtension, #1783, renamed TurnCostExtension to TurnCostStorage
- removed `heading`, `pass_through` and `ch.force_heading` parameters for speed mode/CH, #1763

### 0.13 [17 Sep 2019]

- removed docker compose file
- PathDetails return null instead of -1 for Infinity by default
- replaced AverageSpeedDetails by DecimalDetails
- moved TagParser into new package: com.graphhopper.routing.util.parsers
- removed FlagEncoderFactory.DEFAULT
- removed forestry and motorroad from RoadClass
- SpatialRule.AccessValue replaced by RoadAccess
- removed EncodedValueLookup.hasEncoder, use hasEncodedValue instead
- removed MappedDecimalEncodedValue: should be replaced with FactoredDecimalEncodedValue
- DataFlagEncoder: it is now required to add EncodedValues before. graph.encoded_values:
  max_speed,road_class,road_environment,road_access
- instead of EncodingManager.ROUNDABOUT use Roundabout.KEY
- changed output format of result=pointlist and moved it into separate endpoint /spt
- removed TraversalMode.EDGE_BASED_1DIR and TraversalMode.EDGE_BASED_2DIR_UTURN, renamed TraversalMode.EDGE_BASED_2DIR
  to TraversalMode.EDGE_BASED
- to prevent u-turns when using edge-based algorithms it is now required to use TurnWeighting, #1640
- GraphHopperStorage.getGraph(Class) was replaced by GraphHopperStorage.getBase/CHGraph(), #1669
- CHGraph.shortcut(int, int) was removed (use .shortcut(int, int, ...) and/or .shortcutEdgeBased(int, int, ...) instead, #1693
- CH graphs are now identified using CHProfile instead of Weighting, #1670
- removed the 'traversal_mode` request parameter for /route, instead of 'traversal_mode=edge_based_2dir' use
  edge_based=true
- removed GraphHopper.set/getTraversalMode() methods, #1705
- edge-based CH is now chosen by default if it was prepared, #1706
- it is now possible to specify finite u-turn costs for CH preparation, #1671
- removed distances from CH shortcuts, reduces memory consumption per shortcut by 4 bytes (about 8-10%), #1719

### 0.12 [25 Mar 2019]

- renamed VirtualEdgeIteratorState.getOriginalEdgeKey to more precise getOriginalEdgeKey #1549
- access refactoring #1436 that moves AccessValue into SpatialRule.Access
- refactoring of EncodingManager to use builder pattern. Migration should be simple. Replace new EncodingManager with
  EncodingManager.crea- The methods GraphHopper.setEnableInstructions/setPreferredLanguage is now in
  EncodingManager.Builder
- EncodingManager.supports renames to hasEncoder
- big refactoring #1447: to increase 64bit limit of flags, make reverse direction handling easier, to allow shared
  EncodedValues, remove reverseFlags method, much simpler property access, simplify FlagEncoder (maybe even deprecate
  this interface at a later stage)
- moved shp-reader into separate repository: https://github.com/graphhopper/graphhopper-reader-shp

### 0.11 [12 Sep 2018]

- web resources for dropwizard web framework (no servlets anymore) #1108
- prefix -Dgraphhopper. for command line arguments necessary, see docs/web/quickstart.md or
  docs/core/quickstart-from-source.md#running--debbuging-with-intellij for details
- delegated reading properties to dropwizard, i.e. the new format yml is not read again in GraphHopper.init
- changed file format for landmarks #1376
- convert properties into new yml format via: https://gist.github.com/karussell/dbc9b4c455bca98b6a38e4a160e23bf8

### 0.10 [26 Feb 2018]

- introduce path details
- added handcoded API java client to this repository

### 0.9 [13 Jun 2017]

- remove war bundling support #297
- rename of DefaultModule to GraphHopperModule and GHServletModule to GraphHopperServletModule
- EncodedValue uses Math.round(value/factor). This can change the retrieved values for EncodedValues #954
- EncodedDoubleValue and EncodedValue requires maxValue/factor to be a natural number #954
- default base algorithm for all modes is bidirectional A* (except speed mode)
- introduced landmarks based hybrid mode, #780
- moving all prepare.xy configs to prepare.ch.xy and e.g. disallow the old
- removed deprecated methods in GraphHopper (setCHWeighting, setCHWeightings, getCHWeightings, setCHWeightings,
  getCHPrepareThreads, setCHPrepareThreads), Path.calcMillis, findID of LocationIndex and all implementations

### 0.8 [18 Oct 2016]

- refactoring to Weighting class, see #807
- removed FlagEncoder from parameters as weighting.getFlagEncoder can and is used
- all properties with prefix "osmreader." changed to "datareader." and osmreader.osm changed to datareader.file
- maven/gradle dependency graphhopper is now split into graphhopper-core and graphhopper-reader-osm, i.e. if you
  previouls depend on 'graphhopper' artificat you should now use graphhopper-reader-osm except environments like Android
  where you just load the graph and do no import
- use GraphHopperOSM as base class instead of GraphHopper
- OSM reader separated from core, use new graphhopper-core package
- moved subnetwork code into own package com.graphhopper.routing.subnetwork
- moved weighting code into own package com.graphhopper.routing.weighting
- code format has changed, so it is important to change your PRs too before you merge master, see discussion #770

### 0.7 [15 Jun 2016]

- added snapped points to output JSON for every path
- the foot routing is now much smoother and only considers safe paths, to use beautiful roads (i.e. prefer hiking routes
  etc) use the new 'hike' profiles, see #633
- vehicle constants have moved to FlagEncoderFactory
- several constants changed to under score notation see #719 with a few breaking changes, e.g. use lower case names for
  flag encoders or jsonp_allowed instead of the jsonpAllowed annotation
- moving all string parameter constants into the Parameters class
- no more acceptedRailways set see #662 for more information
- web API: content type of gpx export is now application/gpx+xml if not explicitly specified
- use prepare.ch.weightings instead of prepare.chWeighting e.g. for disabling CH use prepare.ch.weightings=no
- GraphHopper class is refactored regarding RoutingAlgorithmFactory in order to fix problem when integrating flexibility
  routing, most of the CH related stuff is moved into CHAlgoFactoryDecorator, several methods are deprecated to use the
  methods of the decorator, see #631
- WeightingMap is now named HintsMap
- use the correct graphHopperFolder as no automatic fallback to 'folder-gh' is happening anymore, see #704
- refactored FlagEncoder.handleFerryWay to getFerrySpeed to make it possible to fix #665
- removed setWeightLimit as too unspecific for arbitrary weights, use setMaxVisitedNodes instead
- missing renames for Path.setEdgeEntry -> setSPTEntry and AbstractAlgorithm.createEdgeEntry -> createSPTEntry

### 0.6 [08 Feb 2016]

- removed methods deprecated in 0.4 and 0.5
- renamed EdgeEntry to SPTEntry and AStar.AStarEdge to AStar.AStarEntry
- parameter force removed from AbstractFlagEncoder.applyMaxSpeed
- GHResponse now wraps multiple PathWrapper; renamed GraphHopper.getPaths to calcPaths as 'get' sounded too cheap; a new
  method RoutingAlgorithm.calcPaths is added; see #596
- moving lgpl licensed file into own submodule graphhopper-tools-lgpl
- renaming of Tarjans algorithm class to TarjansSCCAlgorithm
- more strict naming for Weighting enforced and more strict matching to select Weighting (equals check), #490
- specify the preferred-language for way names during graph import (ISO 639-1 or ISO 639-2)
- renaming of getCHWeighting to getCHWeightings due to supporting multiple CH weightings, #623
- deprecation of setCHWeighting, please use setCHWeightings instead, #623

### 0.5 [12 Aug 2015]

- Several names have changed see #466, #467, #468
- GraphHopper.optimize removed use postProcessing instead
- method GraphHopper.getGraph() changed to getGraphHopperStorage()
- the interface GraphStorage does no longer extend from the Graph interface. Use GraphHopperStorage (which implements
  the Graph interface via the base graph) or only Graph instead
- now it is necessary to call baseGraph/chGraph.freeze in order to use the chGraph (to simply determine when an edgeId
  is a shortcut)
- LevelGraphStorage is now a GraphHopperStorage with an additional ch graph (CHGraphImpl)
- GraphHopperStorage implements now the Graph interface and delegates all necessary methods to the underlying base
  graph. To do routing you call getGraph(CHGraph.class or Graph.class) where the parameter Graph.class returns the base
  graph and the behaviour is identical to GraphHopperStorage itself
- renamed LevelGraph* to CHGraph*
- renamed NoGraphExtension to NoOpExtension
- removed visitedNodes method in GraphHopper replaced with per response information: response.getHints().getLong("
  visited_nodes.sum", 0)
- added ability to store hints in GHResponse which will be forwarded to the json too
- breaking change in HTTP API: error JSON format changed to be message:"" instead of within info.errors, see updated api
  documentation
- made GHResponse.getMillis, Path.getMillis, GPXEntry.getMillis deprecated, use getTime instead
- in AbstractFlagEncoder, parse*() and getStr() are now deprecated, use properties.get* instead

### 0.4 [18 Mar 2015]

- translation key turn changed and merged with left etc into turn_left, turn_right etc
- create location index before preparation in the GraphHopper class
- encodingManager.getSingle() is removed and flagEncoder list is no longer sorted, the first vehicle is used for CH
  preparation
- removed LocationIndexTreeSC, use new LocationIndexTree(levelGraph.getBaseGraph(), directory) instead
- getLevel and setLevel do no longer automatically increase node count, use getNodeAccess.ensureNode for that
- normal algorithms are now possible on prepared graph use getBaseGraph, see #116
- GHResponse no longer has isFound method, use !hasErrors instead
- merged unused Edge class into EdgeEntry
- astar and astarbi are now both none-heuristic and take parameters for beeline approximation:
  astar.approximation=BeelineSimplification|BeelineAccurate or astarbi.approximation=...
- making GPX export according to the schema to support import from various tools like basecamp
- refactoring: AllEdgesIterator.getMaxId is now named getCount
- major change of internal API: moved method "Path RoutingAlgorithm.calcPath(QueryResult,QueryResult)" to a helper
  method QueryGraph.lookup, call queryResult.getClosestNode for the calcPath(nodeFrom,nodeTo) method
- no cachedWays and cachedPoints in Path anymore
- Path.findInstruction was moved to InstructionList.find
- if start and end point are identical an algorithm will find the path consisting only of one node, one point and one
  instruction (finish instruction), but without edges
- astarbi has new default values for approximation (false) and approximation_factor (1.2) in
  RoutingAlgorithmFactorySimple
- instead of strings use the variables in AlgorithmOptions to specify an algorithm
- use RoutingAlgorithmFactorySimple instead of RoutingAlgorithmFactory, also more consistent algorithm preparation
  handling due to new AlgorithmOptions, therefor removed NoOpAlgorithmPreparation
- GHResponse.getXX methods now fail fast (throw an exception) if an error while route calculation occurred. See #287
- renamed less often used URL parameter 'min_path_precision' to way_point_max_distance which makes it identical to the
  setWayPointMaxDistance method used for simplification at OSMImport
- removed douglas.minprecision from Java API ghRequest.hints => use wayPointMaxDistance instead
- encoder.supportTurnCost is replaced by encoder.supports(TurnWeighting.class)
- CmdArgs is now a Map<String, String> instead Map<String, Object>. The value will be parsed up on every getXY call,
  makes storing string vs. object less error-prone
- removed GHRequest.getHint, instead use the provided methods in GHRequest.getHints().getXY and GHRequest.getHints().put
- important graph incompatibility as properties cannot be loaded. renamed osmreader.bytesForFlags to
  graph.bytesForFlags, renamed config property osmreader.acceptWay to graph.flagEncoders
- default weighting is now fastest, fixing #261
- moved method GraphHopper.main into tools module and class com.graphhopper.tools.Import, see #250
- refactored GraphHopper.createWeighting to accept more than one configuration option, see #237
- refactored GraphHopper.disableCHShortcuts to setCHEnable(boolean)
- moving the boolean parameter of GraphHopper.setInMemory into a separate method setStoreOnFlush
- renaming of GraphHopper.setCHShortcuts to setCHWeighting, as well as the property prepare.chShortcuts to
  prepare.chWeighting
- jsonp is disabled by default. You need to enable it in the config.properties, see the config-example.properties
- EncodingManager cannot be null in GraphHopperStorage. If you need to parse EncodingManager configuration from existing
  graph use EncodingManager.create
- no reflection done in EncodingManager which improves portability and makes configuration of encoders possible before
  adding to manager
- removed dijkstraNativebi as no performance advantage but maintenance disadvantage and similar to oneToManyDijkstra
- to provide context for turn costs we needed to add prevEdgeId into Weighting.calcWeight, see new documentation
- with the introduction of lock protection mechanism (see #112) GraphHopper needs always write access, see also #217
- new GraphHopper.clean method to remove the graph directory via Java API

### 0.3.0 [13 May 2014]

- introduced prefer bits, now bike uses more bits and 3 bike encoder do not fit into 32 bit anymore, will be fixed later
- moved Translation argument into Path.calcInstruction for more fine grained control, instructions are now uncached and
  GHRequest: new locale parameter
- CoordTrig and the like are removed, GHPlace is mostly replaced by GHPoint and so GHRequest has now methods ala
  addPoint instead
- removed isBoth from AbstractFlagEncoder, moved canBeOverwritten and associated test to PrepareEncoder
- removed unused directory.rename
- refactor edge.copyProperties into copyPropertiesTo to have similar semantics as Graph.copyTo
- calcWeight now contains reverse boolean to calculate correct direction dependent weight
- completely different web API response format. see docs/web
- swapDirections is renamed to reverseFlags (EncodingManager and FlagEncoders)
- edgeState.detach has now a reverse parameter, just use false to get previous results
- web api: buildDate contains now timezone, algoType is replaced with weighting
- dijkstraNative is now dijkstraNativebi
- fixed #151
- calcWeight now contains reverse boolean to calculate correct direction dependent weight
- EncodingManager always takes the encoders in constructor, to force always init
- GraphHopper.setMemory(true, true/false) was refactored to GraphHopper.setMemory(true/false), use mmap config via
  GraphHopper.setMemoryMapped()
- incompatible edges => you need to re-import data and/or update the edges file
- the instructions of the web response does not contain times (string) but instead millis (long)
- PrepareContractionHierarchies.setPeriodicUpdates is now in percentage not in absolute counts
- improved bike routing #132, #138, #139, #150
- gpx export via API, HTTP (route?type=gpx) and web interface is possible: #113, #136, #141

### 0.2.0 [23 Nov 2013]

- change inconsistent default settings for contraction hierarchies in the API - see https://lists.openstreetmap.org/pipermail/graphhopper/2013-December/000585.html
- fixed issues with android:
  * graphhopper: use maps from 0.2 path; updated maps
  * mapsforge: use mapsforge-map dependency; merged #461; avoid duplicates otherwise mapsforge-core would be duplicate (
    ?)
- refactored/renamed classes and methods:
  * refactor 'flags' from int to long (still only int is stored)
  * replacing Graph.edge(a,b,dist,edgeFlags) by Graph.edge(a,b).setDistance().setFlags()
  * FlagEncoder.flags => use FlagEncoder.setProperties or separate setAccess and setSpeed method
  * renamed LocationIDResult to QueryResult and Location2NodesNtree to LocationIndexTree
  * renamed Location2IDIndex to LocationIndex
  * renamed WeightCalculation to Weighting and getWeight to calcWeight, the URL parameter algoType in web module is now
    deprecated and 'weighting' should be used
  * removed GHDijkstraHeap, GHDijkstraHeap2
  * made DistanceCalc into interface (new DistanceCalcEarth implementation)
  * made GraphStorage into interface (new GraphHopperStorage implementation) move some methods from Graph into
    GraphStorage -> optimize + node removal stuff -> not necessary in algorithms
- incompatible storage layout due to: pluggable endianness (#103) -> changed default endianness to LITTLE
- add highly experimental UnsafeDataAccess to speed up search ~15%
- several small bug fixes and improvements
- different edge insert
- important bug fix for edge retrieval which leads to massive speed up in prepare + CH algos
- finally fixed major feature request #27 to allow gps-to-gps queries instead of only junction-to-junction ones.
  * follow up in #52 and #115
  * slower but more precise and necessary edge distance calculation
- fixed bug #105 for disconnected areas
- fix which made CH preparation ~5% faster
- more align API for all algorithms. and initCollection is called via 1000 not something depending on the graph size
- API changed
  * case of vehicle now case does not matter
  * returned distance is in meter now
- better i18n support
- fixed major bug #102 when removing subnetworks
- fixed bug #89 for trams on roads
- completed improvement #93 for ferries
- edge explorer makes none-CH algorithms ~8% faster
- link to all closed issues: https://github.com/graphhopper/graphhopper/issues?milestone=2&state=closed

### 0.1.1 [06 August 2013]

- correct maven bundling and some more issues
- more i18n

### 0.1 [23 July 2013]

- initial version with lots of features
- 24 closed issues: https://github.com/graphhopper/graphhopper/issues?milestone=3&state=closed, e.g.:
  * Route instructions
  * Implement OSM import for bike/foot/car
  * More compact graph (nodes along a way are stored in a separate storage => faster and reduced RAM usage)
  * Made routing working world wide. Make German-sized networks working on Android.
  * Made routing faster via bidirectional algorithms, contraction hierarchies, graph sorting, better OSM integration and
    some fine tuning.<|MERGE_RESOLUTION|>--- conflicted
+++ resolved
@@ -1,9 +1,6 @@
 ### 6.0 [not yet released]
-<<<<<<< HEAD
 - For DecimalEncodedValues with useMaximumAsInfinity=true and a single bit of space make sure you always use Double.POSITIVE_INFINITY to set the value, see #2623
-=======
 - renamed DouglasPeucker to RamerDouglasPeucker
->>>>>>> 0a0264a5
 - path details at via-points are no longer merged, see #2626
 - removed the FlagEncoder interface. for example encoder.getAccessEnc() is now encodingManager.getBooleanEncodedValue(
   VehicleAccess.key("car")), #2611
