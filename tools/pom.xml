--- conflicted
+++ resolved
@@ -62,13 +62,8 @@
                 <groupId>org.apache.maven.plugins</groupId>
                 <artifactId>maven-compiler-plugin</artifactId>
                 <configuration>
-<<<<<<< HEAD
-                    <source>7</source>
-                    <target>7</target>
-=======
                     <source>1.7</source>
                     <target>1.7</target>
->>>>>>> 07022063
                 </configuration>
             </plugin>
             <plugin>
